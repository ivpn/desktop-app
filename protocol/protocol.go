package protocol

import (
	"bufio"
	"encoding/json"
	"fmt"
	"math/rand"
	"net"
	"strconv"
	"strings"
	"sync"
	"time"

	"github.com/ivpn/desktop-app-daemon/logger"
	"github.com/ivpn/desktop-app-daemon/protocol/types"
	"github.com/ivpn/desktop-app-daemon/service"
	"github.com/ivpn/desktop-app-daemon/service/platform"
	"github.com/ivpn/desktop-app-daemon/vpn"
	"github.com/ivpn/desktop-app-daemon/vpn/openvpn"
	"github.com/ivpn/desktop-app-daemon/vpn/wireguard"

	"github.com/pkg/errors"
)

var log *logger.Logger

func init() {
	log = logger.NewLogger("prtcl")
	rand.Seed(time.Now().UnixNano())
}

// CreateProtocol - Create new protocol object
func CreateProtocol() (service.Protocol, error) {
	return &protocol{}, nil
}

// Protocol - TCP interface to communicate with IVPN application
type protocol struct {
	// new connections listener + current connection (needed to be able to stop service by closing them)
	_connListener     *net.TCPListener
	_clientConnection net.Conn

	_service service.Service

	_connectMutex        sync.Mutex
	_disconnectRequested bool

	_connectRequestsMutex   sync.Mutex
	_connectRequests        int
	_connectRequestLastTime time.Time

	// _keepAlone informs daemon\service to do nothing when client disconnects
	// 		false (default) - VPN disconnects when client disconnects from a daemon
	// 		true - do nothing when client disconnects from a daemon (if VPN is connected - do not disconnect)
	_keepAlone bool

	// keep info about last VPN state
	_lastVPNState vpn.StateInfo
}

func (p *protocol) setClientConnection(conn net.Conn) {
	p._clientConnection = conn
}

func (p *protocol) clientConnection() net.Conn {
	return p._clientConnection
}

func (p *protocol) connectReqCount() (int, time.Time) {
	p._connectRequestsMutex.Lock()
	defer p._connectRequestsMutex.Unlock()

	return p._connectRequests, p._connectRequestLastTime
}
func (p *protocol) connectReqEnter() time.Time {
	p._connectRequestsMutex.Lock()
	defer p._connectRequestsMutex.Unlock()

	p._connectRequestLastTime = time.Now()
	p._connectRequests++
	return p._connectRequestLastTime
}
func (p *protocol) connectReqExit() {
	p._connectRequestsMutex.Lock()
	defer p._connectRequestsMutex.Unlock()

	p._connectRequests--
}

func (p *protocol) Stop() {
	log.Info("Stopping")

	listener := p._connListener
	conn := p._clientConnection
	if listener != nil {
		// do not accept new incoming connections
		listener.Close()
	}
	if conn != nil {
		// notifying client "service is going to stop" (client application (UI) will close)
		sendResponse(conn, types.IVPNServiceExitingResponse())

		// closing current connection with a client
		conn.Close()
	}
}

// Start - starts TCP interface to communicate with IVPN application (server to listen incoming connections)
func (p *protocol) Start(startedOnPort chan<- int, service service.Service) error {
	if p._service != nil {
		return errors.New("unable to start protocol communication. It is already initialized")
	}
	p._service = service

	defer func() {
		log.Warning("Protocol stopped")

		// Disconnect VPN (if not connected)
		p._service.Disconnect()
	}()

	adrr := fmt.Sprintf("127.0.0.1:0")
	// Initializing listener
	tcpAddr, err := net.ResolveTCPAddr("tcp4", adrr)
	if err != nil {
		return fmt.Errorf("failed to resolve TCP address: %w", err)
	}

	// strt listener
	listener, err := net.ListenTCP("tcp", tcpAddr)
	if err != nil {
		return fmt.Errorf("failed to start TCP listener: %w", err)
	}

	// save listener to a protocol field (to be able to stop it)
	p._connListener = listener

	// get port opened by listener
	openedPortStr := strings.Split(listener.Addr().String(), ":")[1]
	openedPort, err := strconv.Atoi(openedPortStr)
	if err != nil {
		return fmt.Errorf("failed to convert port string to int: %w", err)
	}
	startedOnPort <- openedPort

	log.Info("IVPN service started: ", openedPortStr)
	defer func() {
		listener.Close()
		log.Info("IVPN service stopped")
	}()

	// infinite loop of procesing IVPN client connection
	for {
		conn, err := listener.Accept()
		if err != nil {
			log.Error("Server: failed to accept incoming connection:", err)
			return fmt.Errorf("(server) failed to accept incoming connection: %w", err)
		}
		p.processClient(conn)
	}
}

func (p *protocol) processClient(clientConn net.Conn) {
	// save connection
	p.setClientConnection(clientConn)

	log.Info("Client connected: ", clientConn.RemoteAddr())
	stopChannel := make(chan struct{}, 1)

	defer func() {
		// notify routines to stop
		close(stopChannel)

		if r := recover(); r != nil {
			log.Error("PANIC during client communication!: ", r)
			if err, ok := r.(error); ok {
				log.ErrorTrace(err)
			}
		}
		clientConn.Close()
		log.Info("Client disconnected: ", clientConn.RemoteAddr())

		if p._keepAlone == false {
			stopService, err := p._service.OnControlConnectionClosed()
			if err != nil {
				log.Error(err)
			}

			// Disconnect VPN (if connected)
			if err := p._service.Disconnect(); err != nil {
				log.Error(err)
			}

			if stopService {
				log.Info("Stopping due to configuration: Stop IVPN Agent when application is not running")
				p.Stop()
			}
		} else {
			log.Info("Current state not changing [KeepDaemonAlone=true]")
		}
	}()

	// service changes notifier
	go func() {
		if r := recover(); r != nil {
			log.Error("PANIC in client notifier!: ", r)
			if err, ok := r.(error); ok {
				log.ErrorTrace(err)
			}
		}

		for {
			select {
			case <-p._service.ServersUpdateNotifierChannel():
				// servers update notifier
				serv, _ := p._service.ServersList()
				p.sendResponse(types.IVPNServerListResponse(serv))
			case <-stopChannel:
				return // stop loop
			}
		}
	}()

	reader := bufio.NewReader(clientConn)
	// run loop forever (or until ctrl-c)
	for {
		// will listen for message to process ending in newline (\n)
		message, err := reader.ReadString('\n')
		if err != nil {
			log.Error("Error receiving data from client: ", err)
			break
		}

		// Processing requests from client (in seperate routine)
		go p.processRequest(message)
	}
}

func (p *protocol) processRequest(message string) {
	defer func() {
		if r := recover(); r != nil {
			log.Error("PANIC during processing request!: ", r)
			if err, ok := r.(error); ok {
				log.ErrorTrace(err)
			}
			log.Info("Closing connection and recovering state")
			p.clientConnection().Close()
		}
	}()

	messageData := []byte(message)

	reqType, err := getNetTypeName(messageData, true)
	if err != nil {
		log.Error("Failed to parse request:", err)
		return
	}

	log.Info("[<--] ", reqType)

	switch reqType {
	case "Hello":
		var req types.Hello

		if err := json.Unmarshal(messageData, &req); err != nil {
			p.sendResponse(types.IVPNErrorResponse(err))
		}

		// TODO: remove TEST !
		req.KeepDaemonAlone = true

		log.Info(fmt.Sprintf("Connected client version: '%s' [set KeepDaemonAlone = %t]", req.Version, req.KeepDaemonAlone))
		p._keepAlone = req.KeepDaemonAlone

		p.sendResponse(types.IVPNHelloResponse())

		if req.GetServersList == true {
			serv, _ := p._service.ServersList()
			p.sendResponse(types.IVPNServerListResponse(serv))
		}

		if req.GetStatus == true {
			// send Firewall state
			if isEnabled, isPersistant, isAllowLAN, isAllowLanMulticast, err := p._service.KillSwitchState(); err != nil {
				p.sendResponse(types.IVPNErrorResponse(err))
			} else {
				p.sendResponse(types.IVPNKillSwitchStatusResponse(isEnabled, isPersistant, isAllowLAN, isAllowLanMulticast))
			}

			// send VPN connection  state
			vpnState := p._lastVPNState
			if vpnState.State == vpn.CONNECTED {
				p.sendResponse(types.IVPNConnectedResponse(vpnState.Time, vpnState.ClientIP.String(), vpnState.ServerIP.String(), vpnState.VpnType))
			}
		}
		break

	case "PingServers":
		var req types.PingServers
		if err := json.Unmarshal(messageData, &req); err != nil {
<<<<<<< HEAD
			p.sendResponse(types.IVPNErrorResponse(err))
=======
			sendErrorResponse(conn, reqType, err)
>>>>>>> f639fca9
		}

		retMap, err := p._service.PingServers(req.RetryCount, req.TimeOutMs)
		if err != nil {
<<<<<<< HEAD
			p.sendResponse(types.IVPNErrorResponse(err))
=======
			sendErrorResponse(conn, reqType, err)
>>>>>>> f639fca9
		} else {
			p.sendResponse(types.IVPNPingServersResponse(retMap))
		}
		break

<<<<<<< HEAD
	case "KillSwitchGetStatus":
		if isEnabled, _, _, _, err := p._service.KillSwitchState(); err != nil {
			p.sendResponse(types.IVPNErrorResponse(err))
=======
	case "IVPN.IVPNKillSwitchGetStatusRequest":
		if isEnabled, err := p.service.KillSwitchState(); err != nil {
			sendErrorResponse(conn, reqType, err)
>>>>>>> f639fca9
		} else {
			p.sendResponse(types.IVPNKillSwitchGetStatusResponse(isEnabled))
		}
		break

	case "KillSwitchSetEnabled":
		var req types.KillSwitchSetEnabledRequest
		if err := json.Unmarshal(messageData, &req); err != nil {
			p.sendResponse(types.IVPNErrorResponse(err))
		} else {
			if err := p._service.SetKillSwitchState(req.IsEnabled); err != nil {
				p.sendResponse(types.IVPNErrorResponse(err))
			} else {
				p.sendResponse(types.IVPNEmptyResponse())
			}
		}
		break

	case "KillSwitchSetAllowLANMulticast":
		var req types.KillSwitchSetAllowLANMulticastRequest
		if err := json.Unmarshal(messageData, &req); err != nil {
<<<<<<< HEAD
			p.sendResponse(types.IVPNErrorResponse(err))
=======
			sendErrorResponse(conn, reqType, err)
>>>>>>> f639fca9
		} else {
			p._service.SetKillSwitchAllowLANMulticast(req.AllowLANMulticast)
		}
		break

	case "KillSwitchSetAllowLAN":
		var req types.KillSwitchSetAllowLANRequest
		if err := json.Unmarshal(messageData, &req); err != nil {
<<<<<<< HEAD
			p.sendResponse(types.IVPNErrorResponse(err))
=======
			sendErrorResponse(conn, reqType, err)
>>>>>>> f639fca9
		} else {
			p._service.SetKillSwitchAllowLAN(req.AllowLAN)
		}
		break

	case "KillSwitchGetIsPestistent":
		isPersistant := p._service.Preferences().IsFwPersistant
		p.sendResponse(types.IVPNKillSwitchGetIsPestistentResponse(isPersistant))
		break

	case "KillSwitchSetIsPersistent":
		var req types.KillSwitchSetIsPersistentRequest
		if err := json.Unmarshal(messageData, &req); err != nil {
<<<<<<< HEAD
			p.sendResponse(types.IVPNErrorResponse(err))
			break
		} else {
			if err := p._service.SetKillSwitchIsPersistent(req.IsPersistent); err != nil {
				p.sendResponse(types.IVPNErrorResponse(err))
=======
			sendErrorResponse(conn, reqType, err)
			break
		} else {
			if err := p.service.SetKillSwitchIsPersistent(req.IsPersistent); err != nil {
				sendErrorResponse(conn, reqType, err)
>>>>>>> f639fca9
			} else {
				p.sendResponse(types.IVPNEmptyResponse())
			}
		}
		break

	case "SetPreference":
		var req types.SetPreferenceRequest
		if err := json.Unmarshal(messageData, &req); err != nil {
<<<<<<< HEAD
			p.sendResponse(types.IVPNErrorResponse(err))
		} else {
			if err := p._service.SetPreference(req.Key, req.Value); err != nil {
				p.sendResponse(types.IVPNErrorResponse(err))
=======
			sendErrorResponse(conn, reqType, err)
		} else {
			if err := p.service.SetPreference(req.Key, req.Value); err != nil {
				sendErrorResponse(conn, reqType, err)
>>>>>>> f639fca9
			}
		}
		break

	case "GenerateDiagnostics":
		if log, log0, err := logger.GetLogText(1024 * 64); err != nil {
<<<<<<< HEAD
			p.sendResponse(types.IVPNErrorResponse(err))
=======
			sendErrorResponse(conn, reqType, err)
>>>>>>> f639fca9
		} else {
			p.sendResponse(types.IVPNDiagnosticsGeneratedResponse(log, log0))
		}
		break

	case "SetAlternateDns":
		var req types.SetAlternateDNS
		if err := json.Unmarshal(messageData, &req); err != nil {
<<<<<<< HEAD
			p.sendResponse(types.IVPNErrorResponse(err))
=======
			sendErrorResponse(conn, reqType, err)
>>>>>>> f639fca9
		} else {

			var err error
			if ip := net.ParseIP(req.DNS); ip == nil || ip.Equal(net.IPv4zero) || ip.Equal(net.IPv4bcast) {
				err = p._service.ResetManualDNS()
			} else {
				err = p._service.SetManualDNS(ip)

				if err != nil {
					// DNS set failed. Trying to reset DNS
					errReset := p._service.ResetManualDNS()
					if errReset != nil {
						log.ErrorTrace(errReset)
					}
				}
			}

			if err != nil {
				log.ErrorTrace(err)
<<<<<<< HEAD
				p.sendResponse(types.IVPNSetAlternateDNSResponse(false, net.IPv4zero.String()))
=======
				sendResponse(conn, types.IVPNSetAlternateDNSResponse(false, net.IPv4zero.String()))
			} else {
				sendResponse(conn, types.IVPNSetAlternateDNSResponse(true, req.DNS))
			}
		}
		break

	case "IVPN.IVPNKillSwitchSetEnabledRequest":
		var req types.KillSwitchSetEnabledRequest
		if err := json.Unmarshal(messageData, &req); err != nil {
			sendErrorResponse(conn, reqType, err)
		} else {
			if err := p.service.SetKillSwitchState(req.IsEnabled); err != nil {
				sendErrorResponse(conn, reqType, err)
>>>>>>> f639fca9
			} else {
				p.sendResponse(types.IVPNSetAlternateDNSResponse(true, req.DNS))
			}
		}
		break

<<<<<<< HEAD
	case "PauseConnection":
		if err := p._service.Pause(); err != nil {
			p.sendResponse(types.IVPNErrorResponse(err))
=======
	case "IVPN.IVPNPauseConnection":
		if err := p.service.Pause(); err != nil {
			sendErrorResponse(conn, reqType, err)
>>>>>>> f639fca9
		} else {
			p.sendResponse(types.IVPNEmptyResponse())
		}
		break

<<<<<<< HEAD
	case "ResumeConnection":
		if err := p._service.Resume(); err != nil {
			p.sendResponse(types.IVPNErrorResponse(err))
=======
	case "IVPN.IVPNResumeConnection":
		if err := p.service.Resume(); err != nil {
			sendErrorResponse(conn, reqType, err)
>>>>>>> f639fca9
		} else {
			p.sendResponse(types.IVPNEmptyResponse())
		}
		break

	case "Disconnect":
		p._disconnectRequested = true

<<<<<<< HEAD
		if err := p._service.Disconnect(); err != nil {
			log.Error("Disconnection error: ", err)
=======
		if err := p.service.Disconnect(); err != nil {
			sendErrorResponse(conn, reqType, err)
>>>>>>> f639fca9
		}
		break

	case "Connect":
		p._disconnectRequested = false
		requestTime := p.connectReqEnter()

		stateChan := make(chan vpn.StateInfo, 1)
		isExitChan := make(chan bool, 1)
		disconnectAuthError := false
		disconnectDescription := ""

		// disconnect active connection (if connected)
		if err := p._service.Disconnect(); err != nil {
			log.ErrorTrace(err)
		}

		p._connectMutex.Lock()
		defer p._connectMutex.Unlock()
		defer p.connectReqExit()

		// skip sending 'disconnected' state because we are giong to connect immediately
		if _, lastRequestTime := p.connectReqCount(); requestTime.Equal(lastRequestTime) == false {
			log.Info("Skipping awaited connection request. Newest request received.")
			return
		}

		var waiter sync.WaitGroup

		// do not forget to notify that process was stopped (disconnected)
		defer func() {

			// stop all go-routines related to this connections
			close(isExitChan)

			// Do not send "Disconnected" notification if we are giong to establish new connection immediately
			if cnt, _ := p.connectReqCount(); cnt == 1 || p._disconnectRequested == true {
				p._lastVPNState = vpn.NewStateInfo(vpn.DISCONNECTED, "")

				// Sending "Disconnected" only in one place (after VPN process stopped)
				p.sendResponse(types.IVPNDisconnectedResponse(disconnectAuthError, disconnectAuthError, disconnectDescription))
			}

			// wait all routines to stop
			waiter.Wait()
		}()

		// forwarding VPN state in separate routine
		waiter.Add(1)
		go func() {
			log.Info("Enter VPN status checker")
			defer func() {
				if r := recover(); r != nil {
					log.Error("VPN status checker panic!")
					if err, ok := r.(error); ok {
						log.ErrorTrace(err)
					}
				}
				log.Info("Exit VPN status checker")
				waiter.Done()
			}()

		state_forward_loop:
			for {
				select {
				case state := <-stateChan:
					p._lastVPNState = state

					switch state.State {
					case vpn.CONNECTED:
						// Do not send "Connected" notification if we are giong to establish new connection immediately
						if cnt, _ := p.connectReqCount(); cnt == 1 || p._disconnectRequested == true {
							p.sendResponse(types.IVPNConnectedResponse(state.Time, state.ClientIP.String(), state.ServerIP.String(), state.VpnType))
						} else {
							log.Debug("Skip sending 'Connected' notification. New connection request is awaiting ", cnt)
						}
					case vpn.EXITING:
						disconnectAuthError = state.IsAuthError
					default:
						p.sendResponse(types.IVPNVpnStateResponse(state.State.String(), ""))
					}
				case <-isExitChan:
					break state_forward_loop
				}
			}
		}()

		// Send 'connecting' status
		p.sendResponse(types.IVPNVpnStateResponse(vpn.CONNECTING.String(), ""))

		// SYNCHRONOUSLY start VPN connection process (wait until it finished)
		if err := p.processConnectRequest(messageData, stateChan); err != nil {
			disconnectDescription = err.Error()
			log.ErrorTrace(err)
		}

		break

	default:
		log.Warning("!!! Unsupported request type !!! ", reqType)
		log.Debug("Unsupported request:", message)
		//p.sendResponse( types.IVPNErrorResponse(errors.New("unsupported request:"+reqType)))
	}
}

func (p *protocol) sendResponse(bytesToSend []byte) error {
	return sendResponse(p.clientConnection(), bytesToSend)
}

func sendResponse(conn net.Conn, bytesToSend []byte) (retErr error) {
	defer func() {
		if retErr != nil {
			retErr = fmt.Errorf("failed to send response to client: %w", retErr)
			log.Error(retErr)
		}
	}()

	if bytesToSend == nil {
		return fmt.Errorf("response is nil")
	}

<<<<<<< HEAD
	if _, err := conn.Write(bytesToSend); err != nil {
		return err
=======
	return strings.Split(reqType, ",")[0], nil
}

func sendErrorResponse(conn net.Conn, requestCommand string, err error) {
	log.Error(fmt.Sprintf("Error processing request '%s': %s", requestCommand, err))
	sendResponse(conn, types.IVPNErrorResponse(err))
}

func sendResponse(conn net.Conn, bytesToSend []byte) {
	if bytesToSend == nil {
		log.Error("Unable to send response. Response is nil")
>>>>>>> f639fca9
	}

	if _, err := conn.Write([]byte("\n")); err != nil {
		return err
	}

	// Just for logging
	if reqType, err := getNetTypeName(bytesToSend, false); err == nil {
		log.Info("[-->] ", reqType)
	} else {
		return fmt.Errorf("protocol error: BAD DATA SENT (%w)", err)
	}

	return nil
}

func getNetTypeName(messageData []byte, isRequest bool) (string, error) {
	type RequestObject struct {
		Command string
	}

	type ResponseObject struct {
		Type string
	}

	if isRequest {
		var cmdInfo RequestObject
		if err := json.Unmarshal(messageData, &cmdInfo); err != nil {
			log.Error("Failed to parse request:", err)
			return "", fmt.Errorf("failed to parse request (unable to determine Command): %w", err)
		}
		return cmdInfo.Command, nil
	}

	var typInfo ResponseObject
	if err := json.Unmarshal(messageData, &typInfo); err != nil {
		log.Error("Failed to parse response:", err)
		return "", fmt.Errorf("failed to parse response (unable to determine Type): %w", err)
	}

	return typInfo.Type, nil
}

func (p *protocol) processConnectRequest(messageData []byte, stateChan chan<- vpn.StateInfo) (err error) {
	defer func() {
		if r := recover(); r != nil {
			log.Error("PANIC on connect: ", r)
			// changing return values of main method
			err = errors.New("panic on connect: " + fmt.Sprint(r))
		}
	}()

	vpnObj, manualDNS, err := p.parseReqAndCreateVpnObj(messageData)
	if err != nil {
		return fmt.Errorf("failed to parse VPN connection request: %w", err)
	}

	if p._disconnectRequested == true {
		log.Info("Disconnection was requested. Canceling connection.")
		return vpnObj.Disconnect()
	}

	return p._service.Connect(vpnObj, manualDNS, stateChan)
}

// parseReqAndCreateVpnObj - Parse 'connect' request and create VPN object
func (p *protocol) parseReqAndCreateVpnObj(messageData []byte) (retVpnObj vpn.Process, retManualDNS net.IP, err error) {
	defer func() {
		if r := recover(); r != nil {
			log.Error("PANIC when parsing 'Connect' request: ", r)
			// changing return values
			retVpnObj = nil
			err = errors.New("panic when parsing 'Connect' request: " + fmt.Sprint(r))
		}
	}()

	var r types.Connect
	if err := json.Unmarshal(messageData, &r); err != nil {
		return nil, nil, fmt.Errorf("failed to unmarshal json request: %w", err)
	}

	fmt.Println(string(messageData))

	retManualDNS = net.ParseIP(r.CurrentDNS)

	if vpn.Type(r.VpnType) == vpn.OpenVPN {
		var hosts []net.IP
		for _, v := range r.OpenVpnParameters.EntryVpnServer.IPAddresses {
			hosts = append(hosts, net.ParseIP(v))
		}

		connectionParams := openvpn.CreateConnectionParams(
			r.OpenVpnParameters.Username,
			r.OpenVpnParameters.Password,
			r.OpenVpnParameters.Port.Protocol > 0, // is TCP
			r.OpenVpnParameters.Port.Port,
			hosts,
			r.OpenVpnParameters.ProxyType,
			net.ParseIP(r.OpenVpnParameters.ProxyAddress),
			r.OpenVpnParameters.ProxyPort,
			r.OpenVpnParameters.ProxyUsername,
			r.OpenVpnParameters.ProxyPassword)

		prefs := p._service.Preferences()

		retVpnObj, err = openvpn.NewOpenVpnObject(
			platform.OpenVpnBinaryPath(),
			platform.OpenvpnConfigFile(),
			platform.OpenvpnLogFile(),
			prefs.IsObfsproxy,
			prefs.OpenVpnExtraParameters,
			connectionParams)

		if err != nil {
			return nil, nil, fmt.Errorf("failed to create new openVPN object: %w", err)
		}
	} else if vpn.Type(r.VpnType) == vpn.WireGuard {
		hostValue := r.WireGuardParameters.EntryVpnServer.Hosts[rand.Intn(len(r.WireGuardParameters.EntryVpnServer.Hosts))]

		connectionParams := wireguard.CreateConnectionParams(
			net.ParseIP(r.WireGuardParameters.InternalClientIP),
			r.WireGuardParameters.LocalPrivateKey,
			r.WireGuardParameters.Port.Port,
			net.ParseIP(hostValue.Host),
			hostValue.PublicKey,
			net.ParseIP(strings.Split(hostValue.LocalIP, "/")[0]))

		retVpnObj, err = wireguard.NewWireGuardObject(
			platform.WgBinaryPath(),
			platform.WgToolBinaryPath(),
			platform.WGConfigFilePath(),
			connectionParams)

		if err != nil {
			return nil, nil, fmt.Errorf("failed to create new WireGuard object: %w", err)
		}
	} else {
		log.Error("Unexpected VPN type to connect: ", r.VpnType)
		return nil, nil, errors.New("unexpected VPN type to connect")
	}

	return retVpnObj, retManualDNS, nil
}<|MERGE_RESOLUTION|>--- conflicted
+++ resolved
@@ -263,7 +263,7 @@
 		var req types.Hello
 
 		if err := json.Unmarshal(messageData, &req); err != nil {
-			p.sendResponse(types.IVPNErrorResponse(err))
+			p.sendErrorResponse(reqType, err)
 		}
 
 		// TODO: remove TEST !
@@ -282,7 +282,7 @@
 		if req.GetStatus == true {
 			// send Firewall state
 			if isEnabled, isPersistant, isAllowLAN, isAllowLanMulticast, err := p._service.KillSwitchState(); err != nil {
-				p.sendResponse(types.IVPNErrorResponse(err))
+				p.sendErrorResponse(reqType, err)
 			} else {
 				p.sendResponse(types.IVPNKillSwitchStatusResponse(isEnabled, isPersistant, isAllowLAN, isAllowLanMulticast))
 			}
@@ -298,34 +298,20 @@
 	case "PingServers":
 		var req types.PingServers
 		if err := json.Unmarshal(messageData, &req); err != nil {
-<<<<<<< HEAD
-			p.sendResponse(types.IVPNErrorResponse(err))
-=======
-			sendErrorResponse(conn, reqType, err)
->>>>>>> f639fca9
+			p.sendErrorResponse(reqType, err)
 		}
 
 		retMap, err := p._service.PingServers(req.RetryCount, req.TimeOutMs)
 		if err != nil {
-<<<<<<< HEAD
-			p.sendResponse(types.IVPNErrorResponse(err))
-=======
-			sendErrorResponse(conn, reqType, err)
->>>>>>> f639fca9
+			p.sendErrorResponse(reqType, err)
 		} else {
 			p.sendResponse(types.IVPNPingServersResponse(retMap))
 		}
 		break
 
-<<<<<<< HEAD
 	case "KillSwitchGetStatus":
 		if isEnabled, _, _, _, err := p._service.KillSwitchState(); err != nil {
-			p.sendResponse(types.IVPNErrorResponse(err))
-=======
-	case "IVPN.IVPNKillSwitchGetStatusRequest":
-		if isEnabled, err := p.service.KillSwitchState(); err != nil {
-			sendErrorResponse(conn, reqType, err)
->>>>>>> f639fca9
+			p.sendErrorResponse(reqType, err)
 		} else {
 			p.sendResponse(types.IVPNKillSwitchGetStatusResponse(isEnabled))
 		}
@@ -334,10 +320,10 @@
 	case "KillSwitchSetEnabled":
 		var req types.KillSwitchSetEnabledRequest
 		if err := json.Unmarshal(messageData, &req); err != nil {
-			p.sendResponse(types.IVPNErrorResponse(err))
+			p.sendErrorResponse(reqType, err)
 		} else {
 			if err := p._service.SetKillSwitchState(req.IsEnabled); err != nil {
-				p.sendResponse(types.IVPNErrorResponse(err))
+				p.sendErrorResponse(reqType, err)
 			} else {
 				p.sendResponse(types.IVPNEmptyResponse())
 			}
@@ -347,11 +333,7 @@
 	case "KillSwitchSetAllowLANMulticast":
 		var req types.KillSwitchSetAllowLANMulticastRequest
 		if err := json.Unmarshal(messageData, &req); err != nil {
-<<<<<<< HEAD
-			p.sendResponse(types.IVPNErrorResponse(err))
-=======
-			sendErrorResponse(conn, reqType, err)
->>>>>>> f639fca9
+			p.sendErrorResponse(reqType, err)
 		} else {
 			p._service.SetKillSwitchAllowLANMulticast(req.AllowLANMulticast)
 		}
@@ -360,11 +342,7 @@
 	case "KillSwitchSetAllowLAN":
 		var req types.KillSwitchSetAllowLANRequest
 		if err := json.Unmarshal(messageData, &req); err != nil {
-<<<<<<< HEAD
-			p.sendResponse(types.IVPNErrorResponse(err))
-=======
-			sendErrorResponse(conn, reqType, err)
->>>>>>> f639fca9
+			p.sendErrorResponse(reqType, err)
 		} else {
 			p._service.SetKillSwitchAllowLAN(req.AllowLAN)
 		}
@@ -378,19 +356,11 @@
 	case "KillSwitchSetIsPersistent":
 		var req types.KillSwitchSetIsPersistentRequest
 		if err := json.Unmarshal(messageData, &req); err != nil {
-<<<<<<< HEAD
-			p.sendResponse(types.IVPNErrorResponse(err))
+			p.sendErrorResponse(reqType, err)
 			break
 		} else {
 			if err := p._service.SetKillSwitchIsPersistent(req.IsPersistent); err != nil {
-				p.sendResponse(types.IVPNErrorResponse(err))
-=======
-			sendErrorResponse(conn, reqType, err)
-			break
-		} else {
-			if err := p.service.SetKillSwitchIsPersistent(req.IsPersistent); err != nil {
-				sendErrorResponse(conn, reqType, err)
->>>>>>> f639fca9
+				p.sendErrorResponse(reqType, err)
 			} else {
 				p.sendResponse(types.IVPNEmptyResponse())
 			}
@@ -400,28 +370,17 @@
 	case "SetPreference":
 		var req types.SetPreferenceRequest
 		if err := json.Unmarshal(messageData, &req); err != nil {
-<<<<<<< HEAD
-			p.sendResponse(types.IVPNErrorResponse(err))
+			p.sendErrorResponse(reqType, err)
 		} else {
 			if err := p._service.SetPreference(req.Key, req.Value); err != nil {
-				p.sendResponse(types.IVPNErrorResponse(err))
-=======
-			sendErrorResponse(conn, reqType, err)
-		} else {
-			if err := p.service.SetPreference(req.Key, req.Value); err != nil {
-				sendErrorResponse(conn, reqType, err)
->>>>>>> f639fca9
+				p.sendErrorResponse(reqType, err)
 			}
 		}
 		break
 
 	case "GenerateDiagnostics":
 		if log, log0, err := logger.GetLogText(1024 * 64); err != nil {
-<<<<<<< HEAD
-			p.sendResponse(types.IVPNErrorResponse(err))
-=======
-			sendErrorResponse(conn, reqType, err)
->>>>>>> f639fca9
+			p.sendErrorResponse(reqType, err)
 		} else {
 			p.sendResponse(types.IVPNDiagnosticsGeneratedResponse(log, log0))
 		}
@@ -430,11 +389,7 @@
 	case "SetAlternateDns":
 		var req types.SetAlternateDNS
 		if err := json.Unmarshal(messageData, &req); err != nil {
-<<<<<<< HEAD
-			p.sendResponse(types.IVPNErrorResponse(err))
-=======
-			sendErrorResponse(conn, reqType, err)
->>>>>>> f639fca9
+			p.sendErrorResponse(reqType, err)
 		} else {
 
 			var err error
@@ -454,53 +409,24 @@
 
 			if err != nil {
 				log.ErrorTrace(err)
-<<<<<<< HEAD
 				p.sendResponse(types.IVPNSetAlternateDNSResponse(false, net.IPv4zero.String()))
-=======
-				sendResponse(conn, types.IVPNSetAlternateDNSResponse(false, net.IPv4zero.String()))
-			} else {
-				sendResponse(conn, types.IVPNSetAlternateDNSResponse(true, req.DNS))
-			}
-		}
-		break
-
-	case "IVPN.IVPNKillSwitchSetEnabledRequest":
-		var req types.KillSwitchSetEnabledRequest
-		if err := json.Unmarshal(messageData, &req); err != nil {
-			sendErrorResponse(conn, reqType, err)
-		} else {
-			if err := p.service.SetKillSwitchState(req.IsEnabled); err != nil {
-				sendErrorResponse(conn, reqType, err)
->>>>>>> f639fca9
 			} else {
 				p.sendResponse(types.IVPNSetAlternateDNSResponse(true, req.DNS))
 			}
 		}
 		break
 
-<<<<<<< HEAD
 	case "PauseConnection":
 		if err := p._service.Pause(); err != nil {
-			p.sendResponse(types.IVPNErrorResponse(err))
-=======
-	case "IVPN.IVPNPauseConnection":
-		if err := p.service.Pause(); err != nil {
-			sendErrorResponse(conn, reqType, err)
->>>>>>> f639fca9
+			p.sendErrorResponse(reqType, err)
 		} else {
 			p.sendResponse(types.IVPNEmptyResponse())
 		}
 		break
 
-<<<<<<< HEAD
 	case "ResumeConnection":
 		if err := p._service.Resume(); err != nil {
-			p.sendResponse(types.IVPNErrorResponse(err))
-=======
-	case "IVPN.IVPNResumeConnection":
-		if err := p.service.Resume(); err != nil {
-			sendErrorResponse(conn, reqType, err)
->>>>>>> f639fca9
+			p.sendErrorResponse(reqType, err)
 		} else {
 			p.sendResponse(types.IVPNEmptyResponse())
 		}
@@ -509,13 +435,8 @@
 	case "Disconnect":
 		p._disconnectRequested = true
 
-<<<<<<< HEAD
 		if err := p._service.Disconnect(); err != nil {
-			log.Error("Disconnection error: ", err)
-=======
-		if err := p.service.Disconnect(); err != nil {
-			sendErrorResponse(conn, reqType, err)
->>>>>>> f639fca9
+			p.sendErrorResponse(reqType, err)
 		}
 		break
 
@@ -617,12 +538,16 @@
 	default:
 		log.Warning("!!! Unsupported request type !!! ", reqType)
 		log.Debug("Unsupported request:", message)
-		//p.sendResponse( types.IVPNErrorResponse(errors.New("unsupported request:"+reqType)))
 	}
 }
 
 func (p *protocol) sendResponse(bytesToSend []byte) error {
 	return sendResponse(p.clientConnection(), bytesToSend)
+}
+
+func (p *protocol) sendErrorResponse(requestCommand string, err error) {
+	log.Error(fmt.Sprintf("Error processing request '%s': %s", requestCommand, err))
+	sendResponse(p.clientConnection(), types.IVPNErrorResponse(err))
 }
 
 func sendResponse(conn net.Conn, bytesToSend []byte) (retErr error) {
@@ -637,22 +562,8 @@
 		return fmt.Errorf("response is nil")
 	}
 
-<<<<<<< HEAD
 	if _, err := conn.Write(bytesToSend); err != nil {
 		return err
-=======
-	return strings.Split(reqType, ",")[0], nil
-}
-
-func sendErrorResponse(conn net.Conn, requestCommand string, err error) {
-	log.Error(fmt.Sprintf("Error processing request '%s': %s", requestCommand, err))
-	sendResponse(conn, types.IVPNErrorResponse(err))
-}
-
-func sendResponse(conn net.Conn, bytesToSend []byte) {
-	if bytesToSend == nil {
-		log.Error("Unable to send response. Response is nil")
->>>>>>> f639fca9
 	}
 
 	if _, err := conn.Write([]byte("\n")); err != nil {
