//
//  Daemon for IVPN Client Desktop
//  https://github.com/ivpn/desktop-app
//
//  Created by Stelnykovych Alexandr.
//  Copyright (c) 2020 Privatus Limited.
//
//  This file is part of the Daemon for IVPN Client Desktop.
//
//  The Daemon for IVPN Client Desktop is free software: you can redistribute it and/or
//  modify it under the terms of the GNU General Public License as published by the Free
//  Software Foundation, either version 3 of the License, or (at your option) any later version.
//
//  The Daemon for IVPN Client Desktop is distributed in the hope that it will be useful,
//  but WITHOUT ANY WARRANTY; without even the implied warranty of MERCHANTABILITY
//  or FITNESS FOR A PARTICULAR PURPOSE.  See the GNU General Public License for more
//  details.
//
//  You should have received a copy of the GNU General Public License
//  along with the Daemon for IVPN Client Desktop. If not, see <https://www.gnu.org/licenses/>.
//

package preferences

import (
	"encoding/json"
	"fmt"
	"io/ioutil"
	"strings"
	"sync"
	"time"

	"github.com/google/uuid"

	"github.com/ivpn/desktop-app/daemon/helpers"
	"github.com/ivpn/desktop-app/daemon/logger"
	"github.com/ivpn/desktop-app/daemon/service/platform"
	service_types "github.com/ivpn/desktop-app/daemon/service/types"
	"github.com/ivpn/desktop-app/daemon/version"
)

var log *logger.Logger
var mutexRW sync.RWMutex

func init() {
	log = logger.NewLogger("sprefs")
}

const (
	// DefaultWGKeysInterval - Default WireGuard keys rotation interval
	DefaultWGKeysInterval = time.Hour * 24 * 1
)

type LinuxSpecificUserPrefs struct {
	// If true - use old style DNS management mechanism
	// by direct modifying file '/etc/resolv.conf'
	IsDnsMgmtOldStyle bool
}

// UserPreferences - IVPN service preferences which can be exposed to client
type UserPreferences struct {
	// NOTE: update this type when adding new preferences which can be exposed for clients
	// ...

	// The platform-specific preferences
	Linux LinuxSpecificUserPrefs
}

// Preferences - IVPN service preferences
type Preferences struct {
	// The daemon version that saved this data.
	// Can be used to determine the format version (e.g., on the first app start after an upgrade).
	Version string
	// SettingsSessionUUID is unique for Preferences object
	// It allow to detect situations when settings was erased (created new Preferences object)
	SettingsSessionUUID      string
	IsLogging                bool
	IsFwPersistant           bool
	IsFwAllowLAN             bool
	IsFwAllowLANMulticast    bool
	IsFwAllowApiServers      bool
	FwUserExceptions         string // Firewall exceptions: comma separated list of IP addresses (masks) in format: x.x.x.x[/xx]
	IsStopOnClientDisconnect bool

	// IsAutoconnectOnLaunch: if 'true' - daemon will perform automatic connection (see 'IsAutoconnectOnLaunchDaemon' for details)
	IsAutoconnectOnLaunch bool
	// IsAutoconnectOnLaunchDaemon:
	//	false - means the daemon applies operation 'IsAutoconnectOnLaunch' only when UI app connected
	//	true - means the daemon applies operation 'IsAutoconnectOnLaunch':
	//		-	when UI app connected
	//		-	after daemon initialization
	//		-	on user session LogOn
	IsAutoconnectOnLaunchDaemon bool

	// split-tunnelling
	IsSplitTunnel   bool
	SplitTunnelApps []string

	// last known account status
	Session SessionStatus
	Account AccountStatus

	// NOTE: update this type when adding new preferences which can be exposed to clients
	UserPrefs UserPreferences

	LastConnectionParams service_types.ConnectionParams
	WiFiControl          WiFiParams
}

func Create() *Preferences {
	// init default values
	return &Preferences{
		// SettingsSessionUUID is unique for Preferences object
		// It allow to detect situations when settings was erased (created new Preferences object)
		SettingsSessionUUID: uuid.New().String(),
		IsFwAllowApiServers: true,
	}
}

// SetSession save account credentials
func (p *Preferences) SetSession(accountInfo AccountStatus,
	accountID string,
	session string,
	vpnUser string,
	vpnPass string,
	wgPublicKey string,
	wgPrivateKey string,
	wgLocalIP string,
	wgPreSharedKey string) {

	if len(session) == 0 || len(accountID) == 0 {
		p.Account = AccountStatus{}
	} else {
		p.Account = accountInfo
	}

	p.setSession(accountID, session, vpnUser, vpnPass, wgPublicKey, wgPrivateKey, wgLocalIP, wgPreSharedKey)
	p.SavePreferences()
}

func (p *Preferences) UpdateAccountInfo(acc AccountStatus) {
	if len(p.Session.AccountID) == 0 || len(p.Session.Session) == 0 {
		acc = AccountStatus{}
	}
	p.Account = acc
	p.SavePreferences()
}

// UpdateWgCredentials save wireguard credentials
func (p *Preferences) UpdateWgCredentials(wgPublicKey string, wgPrivateKey string, wgLocalIP string, wgPresharedKey string) {
	p.Session.updateWgCredentials(wgPublicKey, wgPrivateKey, wgLocalIP, wgPresharedKey)
	p.SavePreferences()
}

// SavePreferences saves preferences
func (p *Preferences) SavePreferences() error {
	mutexRW.Lock()
	defer mutexRW.Unlock()

	p.Version = version.Version()

	data, err := json.Marshal(p)
	if err != nil {
		return fmt.Errorf("failed to save preferences file (json marshal error): %w", err)
	}

	settingsFile := platform.SettingsFile()
	if err := helpers.WriteFile(settingsFile, data, 0600); err != nil { // read\write only for privileged user
		return err
	}

	return nil
}

// LoadPreferences loads preferences
func (p *Preferences) LoadPreferences() error {
	mutexRW.RLock()
	defer mutexRW.RUnlock()

	data, err := ioutil.ReadFile(platform.SettingsFile())

	if err != nil {
		return fmt.Errorf("failed to read preferences file: %w", err)
	}

	// Parse json onto preferences object
	err = json.Unmarshal(data, p)
	if err != nil {
		return err
	}

	// init WG properties
	if len(p.Session.WGPublicKey) == 0 || len(p.Session.WGPrivateKey) == 0 || len(p.Session.WGLocalIP) == 0 {
		p.Session.WGKeyGenerated = time.Time{}
	}

	if p.Session.WGKeysRegenInerval <= 0 {
		p.Session.WGKeysRegenInerval = DefaultWGKeysInterval
		log.Info(fmt.Sprintf("default value for preferences: WgKeysRegenIntervalDays=%v", p.Session.WGKeysRegenInerval))
	}

<<<<<<< HEAD
	// *** Compatibility with old versions ***

	// Convert parameters from v3.9.14 (and releases older than 2022-08-16)
	// If 'IsObfsproxy' is enabled  -> use use obfs3
	type tmp_type_Settings_v3_9_14 struct {
		IsObfsproxy bool
	}
	var tmp_Settings_v3_9_14 tmp_type_Settings_v3_9_14
	err = json.Unmarshal(data, &tmp_Settings_v3_9_14)
	if err == nil && tmp_Settings_v3_9_14.IsObfsproxy {
		p.Obfs4proxy = obfsproxy.Config{Version: obfsproxy.OBFS3}
	}

	// Convert parameters from v3.10.23 (and releases older than 2023-05-15)
	// The default antitracker blocklist was "OSID Big". So keep it for old users who upgrade.
	//
	// We are here because the preferences file was exists, so it is not a new installation	(it is upgrade),
	// and if the AntiTrackerBlockListName is empty - it means that it is first upgrade to version which support multiple blocklists.
	if p.LastConnectionParams.Metadata.AntiTracker.AntiTrackerBlockListName == "" {
		log.Info("It looks like this is the first upgrade to the version which supports AntiTracker blocklists. Keep the old default blocklist name 'Oisdbig'.")
		p.LastConnectionParams.Metadata.AntiTracker.AntiTrackerBlockListName = "Oisdbig"
	}

=======
>>>>>>> d187f8ad
	return nil
}

func (p *Preferences) setSession(accountID string,
	session string,
	vpnUser string,
	vpnPass string,
	wgPublicKey string,
	wgPrivateKey string,
	wgLocalIP string,
	wgPreSharedKey string) {

	p.Session = SessionStatus{
		AccountID:          strings.TrimSpace(accountID),
		Session:            strings.TrimSpace(session),
		OpenVPNUser:        strings.TrimSpace(vpnUser),
		OpenVPNPass:        strings.TrimSpace(vpnPass),
		WGKeysRegenInerval: p.Session.WGKeysRegenInerval} // keep 'WGKeysRegenInerval' from previous Session object

	if p.Session.WGKeysRegenInerval <= 0 {
		p.Session.WGKeysRegenInerval = DefaultWGKeysInterval
	}

	p.Session.updateWgCredentials(wgPublicKey, wgPrivateKey, wgLocalIP, wgPreSharedKey)
}<|MERGE_RESOLUTION|>--- conflicted
+++ resolved
@@ -199,19 +199,7 @@
 		log.Info(fmt.Sprintf("default value for preferences: WgKeysRegenIntervalDays=%v", p.Session.WGKeysRegenInerval))
 	}
 
-<<<<<<< HEAD
 	// *** Compatibility with old versions ***
-
-	// Convert parameters from v3.9.14 (and releases older than 2022-08-16)
-	// If 'IsObfsproxy' is enabled  -> use use obfs3
-	type tmp_type_Settings_v3_9_14 struct {
-		IsObfsproxy bool
-	}
-	var tmp_Settings_v3_9_14 tmp_type_Settings_v3_9_14
-	err = json.Unmarshal(data, &tmp_Settings_v3_9_14)
-	if err == nil && tmp_Settings_v3_9_14.IsObfsproxy {
-		p.Obfs4proxy = obfsproxy.Config{Version: obfsproxy.OBFS3}
-	}
 
 	// Convert parameters from v3.10.23 (and releases older than 2023-05-15)
 	// The default antitracker blocklist was "OSID Big". So keep it for old users who upgrade.
@@ -223,8 +211,6 @@
 		p.LastConnectionParams.Metadata.AntiTracker.AntiTrackerBlockListName = "Oisdbig"
 	}
 
-=======
->>>>>>> d187f8ad
 	return nil
 }
 
