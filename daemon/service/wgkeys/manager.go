--- conflicted
+++ resolved
@@ -197,15 +197,11 @@
 	return m.generateKeys(true)
 }
 
-<<<<<<< HEAD
 func createKemHelper() (*kem.KemHelper, error) {
 	return kem.CreateHelper(platform.KemHelperBinaryPath(), kem.GetDefaultKemAlgorithms())
 }
 
-func (m *KeysManager) generateKeys(onlyUpdateIfNecessary bool) (isUpdated bool, retErr error) {
-=======
 func (m *KeysManager) generateKeys(onlyUpdateIfNecessary bool) (retErr error) {
->>>>>>> f0224dce
 	defer func() {
 		if retErr != nil {
 			log.Error("Failed to update WG keys: ", retErr)
@@ -240,14 +236,6 @@
 		return err
 	}
 
-<<<<<<< HEAD
-=======
-	pub, priv, err := wireguard.GenerateKeys(m.wgToolBinPath)
-	if err != nil {
-		return err
-	}
-
->>>>>>> f0224dce
 	isVPNConnected, connectedVpnType := m.service.ConnectedType()
 
 	if !isVPNConnected || connectedVpnType != vpn.WireGuard {
@@ -282,10 +270,9 @@
 	for {
 		pub, priv, err = wireguard.GenerateKeys(m.wgToolBinPath)
 		if err != nil {
-			return false, err
-		}
-
-<<<<<<< HEAD
+			return err
+		}
+
 		// trying to update WG keys with notifying API about current active public key (if it exists)
 		resp, err = m.api.WireGuardKeySet(session, pub, activePublicKey, kemKeys)
 		if err == nil {
@@ -294,17 +281,6 @@
 				err = fmt.Errorf("failed to set WG key (failed to parse local IP in API response)")
 			}
 		}
-=======
-		var e types.APIError
-		if errors.As(err, &e) {
-			if e.ErrorCode == types.SessionNotFound {
-				m.service.OnSessionNotFound()
-				return fmt.Errorf("WG keys not updated (session not found)")
-			}
-		}
-		return fmt.Errorf("WG keys not updated. Please check your internet connection")
-	}
->>>>>>> f0224dce
 
 		if err != nil {
 			if len(activePublicKey) == 0 {
@@ -318,10 +294,10 @@
 			if errors.As(err, &e) {
 				if e.ErrorCode == types.SessionNotFound {
 					m.service.OnSessionNotFound()
-					return false, fmt.Errorf("WG keys not updated (session not found)")
-				}
-			}
-			return false, fmt.Errorf("WG keys not updated. Please check your internet connection")
+					return fmt.Errorf("WG keys not updated (session not found)")
+				}
+			}
+			return fmt.Errorf("WG keys not updated. Please check your internet connection")
 		}
 
 		if kemHelper != nil {
