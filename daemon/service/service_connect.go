//
//  Daemon for IVPN Client Desktop
//  https://github.com/ivpn/desktop-app
//
//  Created by Stelnykovych Alexandr.
//  Copyright (c) 2023 IVPN Limited.
//
//  This file is part of the Daemon for IVPN Client Desktop.
//
//  The Daemon for IVPN Client Desktop is free software: you can redistribute it and/or
//  modify it under the terms of the GNU General Public License as published by the Free
//  Software Foundation, either version 3 of the License, or (at your option) any later version.
//
//  The Daemon for IVPN Client Desktop is distributed in the hope that it will be useful,
//  but WITHOUT ANY WARRANTY; without even the implied warranty of MERCHANTABILITY
//  or FITNESS FOR A PARTICULAR PURPOSE.  See the GNU General Public License for more
//  details.
//
//  You should have received a copy of the GNU General Public License
//  along with the Daemon for IVPN Client Desktop. If not, see <https://www.gnu.org/licenses/>.
//

package service

import (
	"bufio"
	"crypto/rand"
	"errors"
	"fmt"
	"math/big"
	"net"
	"os"
	"strings"
	"sync"
	"time"

	api_types "github.com/ivpn/desktop-app/daemon/api/types"
	"github.com/ivpn/desktop-app/daemon/helpers"
	"github.com/ivpn/desktop-app/daemon/netinfo"
	"github.com/ivpn/desktop-app/daemon/obfsproxy"
	"github.com/ivpn/desktop-app/daemon/service/dns"
	"github.com/ivpn/desktop-app/daemon/service/firewall"
	"github.com/ivpn/desktop-app/daemon/service/platform"
	"github.com/ivpn/desktop-app/daemon/service/platform/filerights"
	"github.com/ivpn/desktop-app/daemon/service/srverrors"
	"github.com/ivpn/desktop-app/daemon/service/types"
	"github.com/ivpn/desktop-app/daemon/v2r"
	"github.com/ivpn/desktop-app/daemon/vpn"
	"github.com/ivpn/desktop-app/daemon/vpn/openvpn"
	"github.com/ivpn/desktop-app/daemon/vpn/wireguard"
)

type svrConnInfo struct {
	IP             net.IP
	Port           int
	PortType       int // UDP(0), TCP(1)
	V2RayProxyType v2r.V2RayTransportType
}

func (s *Service) ValidateConnectionParameters(params types.ConnectionParams, isCanFix bool) (types.ConnectionParams, error) {
	if params.VpnType == vpn.WireGuard {
		// WireGuard connection parameters
		if len(params.WireGuardParameters.EntryVpnServer.Hosts) <= 0 {
			return params, fmt.Errorf("no hosts defined for WireGuard connection")
		}
		if len(params.WireGuardParameters.MultihopExitServer.Hosts) > 0 {
			if mhErr := s.IsCanConnectMultiHop(); mhErr != nil {
				if !isCanFix {
					return params, mhErr
				}
				log.Info("Multi-Hop connection is not allowed. Using Single-Hop.")
				params.WireGuardParameters.MultihopExitServer = types.MultiHopExitServer_WireGuard{}
			}
		}
	} else {
		// OpenVPN connection parameters
		if len(params.OpenVpnParameters.EntryVpnServer.Hosts) <= 0 {
			return params, fmt.Errorf("no hosts defined for OpenVPN connection")
		}
		if len(params.OpenVpnParameters.MultihopExitServer.Hosts) > 0 {
			if mhErr := s.IsCanConnectMultiHop(); mhErr != nil {
				if !isCanFix {
					return params, mhErr
				}
				log.Info("Multi-Hop connection is not allowed. Using Single-Hop.")
				params.OpenVpnParameters.MultihopExitServer = types.MultiHopExitServer_OpenVpn{}
			}
		}
	}
	return params, nil
}

func (s *Service) Connect(params types.ConnectionParams) (err error) {
	defer func() {
		if r := recover(); r != nil {
			err = errors.New("panic on connect: " + fmt.Sprint(r))
			log.Error(err)
		}
	}()

	// erase temporary connection parameters
	s._tmpParamsMutex.Lock()
	s._tmpParams = types.ConnectionParams{}
	s._tmpParamsMutex.Unlock()
	defer func() {
		s._tmpParamsMutex.Lock()
		defer s._tmpParamsMutex.Unlock()
		// update settings if we received any while VPN was connected
		if s._tmpParams.CheckIsDefined() == nil {
			s.setConnectionParams(params)
		}
	}()

	// keep last used connection params
	s.setConnectionParams(params)

	prefs := s.Preferences()

	// if account not active (OR subscription expired) - request account status from backend
	if !prefs.Account.Active || time.Now().After(time.Unix(prefs.Account.ActiveUntil, 0)) {
		// update account info
		if _, _, _, _, err := s.RequestSessionStatus(); err == nil {
			// If account info update success: check actual account status
			// If account info update failed: do nothing and continue connecting
			if !prefs.Account.Active {
				if time.Now().After(time.Unix(prefs.Account.ActiveUntil, 0)) {
					return fmt.Errorf("your subscription has expired")
				}
				return fmt.Errorf("your subscription not active")
			}

		}
	}

	// Normalize hosts list
	// - in case of multiple entry hosts - take one random host from the list
	// - in case of multiple exit hosts - take one random host from the list
	if err := params.NormalizeHosts(); err != nil {
		return fmt.Errorf("failed to normalize hosts: %w", err)
	}

	// ------------------------ V2RAY block start ------------------------
	// 'originalEntryServerInfo' - will contain original info about EntryServer/Port (it is not 'nil' for V2Ray connections).
	//  We need this info to notify correct data about vpn.CONNECTED state: for V2Ray connection the original parameters are overwriten by local V2Ray proxy params ('127.0.0.1:local_port')
	var originalEntryServerInfo *svrConnInfo
	var v2RayWrapper *v2r.V2RayWrapper
	if params.V2Ray() == v2r.QUIC || params.V2Ray() == v2r.TCP {
		disabledFuncs := s.GetDisabledFunctions()
		if len(disabledFuncs.V2RayError) > 0 {
			return fmt.Errorf(disabledFuncs.V2RayError)
		}

		log.Info("Starting V2Ray...")
		// Note! the startV2Ray() modifies original params!
		params, v2RayWrapper, originalEntryServerInfo, err = s.startV2Ray(params, params.V2Ray())
		if err != nil {
			return fmt.Errorf("failed to start V2Ray: %w", err)
		}
		defer func() {
			if v2RayWrapper != nil {
				// remove V2Ray remote IP from firewall exceptions
				v2RayRemoteHost, _, err := v2RayWrapper.GetRemoteEndpoint()
				if err == nil {
					firewall.RemoveHostsFromExceptions([]net.IP{v2RayRemoteHost}, false, true)
				}
				// stop V2Ray
				if err := v2RayWrapper.Stop(); err != nil {
					log.Error(fmt.Errorf("failed to stop V2Ray: %w", err))
				}
			}
		}()
		// Configure firewall to allow V2Ray remote IP
		if v2RayWrapper != nil {
			v2RayRemoteHost, _, err := v2RayWrapper.GetRemoteEndpoint()
			if err != nil {
				return fmt.Errorf("failed to get V2Ray remote endpoint: %w", err)
			}
			firewall.AddHostsToExceptions([]net.IP{v2RayRemoteHost}, false, true)
		}
	}
	// ------------------------ V2RAY block end ------------------------

	// Protocol-specific configurations
	if vpn.Type(params.VpnType) == vpn.OpenVPN {
		// PARAMETERS VALIDATION
		if len(params.OpenVpnParameters.EntryVpnServer.Hosts) < 1 {
			return fmt.Errorf("VPN host not defined")
		}

		// take first host from the list (if multiple hosts were defined, the random one was taken above)
		host := net.ParseIP(params.OpenVpnParameters.EntryVpnServer.Hosts[0].Host)

		// nothing from supported proxy types should be in this parameter
		proxyType := params.OpenVpnParameters.Proxy.Type
		if len(proxyType) > 0 && proxyType != "http" && proxyType != "socks" {
			proxyType = ""
		}

		// Multi-Hop
		var exitHostValue *api_types.OpenVPNServerHostInfo
		if len(params.OpenVpnParameters.MultihopExitServer.Hosts) > 0 {
			exitHostValue = &params.OpenVpnParameters.MultihopExitServer.Hosts[0]
		}

		// only one-line parameter is allowed
		proxyUsername := strings.Split(params.OpenVpnParameters.Proxy.Username, "\n")[0]
		proxyPassword := strings.Split(params.OpenVpnParameters.Proxy.Password, "\n")[0]

		// CONNECTION
		// OpenVPN connection parameters
		var connectionParams openvpn.ConnectionParams
		if exitHostValue != nil {
			// Check is it allowed to connect multihop
			if mhErr := s.IsCanConnectMultiHop(); mhErr != nil {
				return mhErr
			}

			// Multi-Hop
			connectionParams = openvpn.CreateConnectionParams(
				exitHostValue.Hostname,
				params.OpenVpnParameters.Port.Protocol > 0, // is TCP
				exitHostValue.MultihopPort,
				host,
				proxyType,
				net.ParseIP(params.OpenVpnParameters.Proxy.Address),
				params.OpenVpnParameters.Proxy.Port,
				proxyUsername,
				proxyPassword)
		} else {
			// Single-Hop
			connectionParams = openvpn.CreateConnectionParams(
				"",
				params.OpenVpnParameters.Port.Protocol > 0, // is TCP
				params.OpenVpnParameters.Port.Port,
				host,
				proxyType,
				net.ParseIP(params.OpenVpnParameters.Proxy.Address),
				params.OpenVpnParameters.Proxy.Port,
				proxyUsername,
				proxyPassword)
		}

		if v2RayWrapper != nil {
			// if V2Ray enabled - ignore obfsproxy option
			params.OpenVpnParameters.Obfs4proxy = obfsproxy.Config{}
		}

		return s.connectOpenVPN(originalEntryServerInfo, connectionParams, params.ManualDNS, params.Metadata.AntiTracker, params.FirewallOn, params.FirewallOnDuringConnection, params.OpenVpnParameters.Obfs4proxy, v2RayWrapper)

	} else if vpn.Type(params.VpnType) == vpn.WireGuard {
		if len(params.WireGuardParameters.EntryVpnServer.Hosts) < 1 {
			return fmt.Errorf("VPN host not defined")
		}

		// take first host from the list (if multiple hosts were defined, the random one was taken above)
		hostValue := params.WireGuardParameters.EntryVpnServer.Hosts[0]

		// Multi-Hop
		var exitHostValue *api_types.WireGuardServerHostInfo
		if len(params.WireGuardParameters.MultihopExitServer.Hosts) > 0 {
			exitHostValue = &params.WireGuardParameters.MultihopExitServer.Hosts[0]
		}

		// prevent user-defined data injection: ensure that nothing except the base64 public key will be stored in the configuration
		if !helpers.ValidateBase64(hostValue.PublicKey) {
			return fmt.Errorf("WG public key is not base64 string")
		}

		hostLocalIP := net.ParseIP(strings.Split(hostValue.LocalIP, "/")[0])
		ipv6Prefix := ""
		if params.IPv6 {
			ipv6Prefix = strings.Split(hostValue.IPv6.LocalIP, "/")[0]
		}

		var connectionParams wireguard.ConnectionParams
		if exitHostValue != nil {
			// Check is it allowed to connect multihop
			if mhErr := s.IsCanConnectMultiHop(); mhErr != nil {
				return mhErr
			}

			// Multi-Hop
			connectionParams = wireguard.CreateConnectionParams(
				exitHostValue.Hostname,
				exitHostValue.MultihopPort,
				net.ParseIP(hostValue.Host),
				exitHostValue.PublicKey,
				hostLocalIP,
				ipv6Prefix,
				params.WireGuardParameters.Mtu)
		} else {
			// Single-Hop
			connectionParams = wireguard.CreateConnectionParams(
				"",
				params.WireGuardParameters.Port.Port,
				net.ParseIP(hostValue.Host),
				hostValue.PublicKey,
				hostLocalIP,
				ipv6Prefix,
				params.WireGuardParameters.Mtu)
		}

		return s.connectWireGuard(originalEntryServerInfo, connectionParams, params.ManualDNS, params.Metadata.AntiTracker, params.FirewallOn, params.FirewallOnDuringConnection, v2RayWrapper)
	}

	return fmt.Errorf("unexpected VPN type to connect (%v)", params.VpnType)
}

// connectOpenVPN start OpenVPN connection
func (s *Service) connectOpenVPN(originalEntryServerInfo *svrConnInfo, connectionParams openvpn.ConnectionParams, manualDNS dns.DnsSettings, antiTracker types.AntiTrackerMetadata, firewallOn bool, firewallDuringConnection bool, obfsproxyConfig obfsproxy.Config, v2rayWrapper *v2r.V2RayWrapper) error {

	createVpnObjfunc := func() (vpn.Process, error) {
		prefs := s.Preferences()

		// checking if functionality accessible
		disabledFuncs := s.GetDisabledFunctions()
		if len(disabledFuncs.OpenVPNError) > 0 {
			return nil, fmt.Errorf(disabledFuncs.OpenVPNError)
		}
		if obfsproxyConfig.IsObfsproxy() && len(disabledFuncs.ObfsproxyError) > 0 {
			return nil, fmt.Errorf(disabledFuncs.ObfsproxyError)
		}

		connectionParams.SetCredentials(prefs.Session.OpenVPNUser, prefs.Session.OpenVPNPass)

		openVpnExtraParameters := ""
		// read user-defined extra parameters for OpenVPN configuration (if exists)
		extraParamsFile := platform.OpenvpnUserParamsFile()

		if helpers.FileExists(extraParamsFile) {
			if err := filerights.CheckFileAccessRightsConfig(extraParamsFile); err != nil {
				log.Info("NOTE! User-defined OpenVPN parameters are ignored! %w", err)
				os.Remove(extraParamsFile)
			} else {
				// read file line by line
				openVpnExtraParameters = func() string {
					var allParams strings.Builder

					file, err := os.Open(extraParamsFile)
					if err != nil {
						log.Error(err)
						return ""
					}
					defer file.Close()

					scanner := bufio.NewScanner(file)
					for scanner.Scan() {
						line := scanner.Text()
						line = strings.TrimSpace(line)
						if len(line) <= 0 {
							continue
						}
						if strings.HasPrefix(line, "#") {
							continue // comment
						}
						if strings.HasPrefix(line, ";") {
							continue // comment
						}
						allParams.WriteString(line + "\n")
					}

					if err := scanner.Err(); err != nil {
						log.Error(fmt.Sprintf("Failed to parse '%s': %s", extraParamsFile, err))
						return ""
					}
					return allParams.String()
				}()

				if len(openVpnExtraParameters) > 0 {
					log.Info(fmt.Sprintf("WARNING! User-defined OpenVPN parameters loaded from file '%s'!", extraParamsFile))
				}
			}
		}

		// initialize obfsproxy parameters
		obfsParams := openvpn.ObfsParams{Config: obfsproxyConfig}
		if obfsParams.Config.IsObfsproxy() {
			svrs, err := s.ServersList()
			if err != nil {
				return nil, fmt.Errorf("failed to initialize obfsproxy configuration: %w", err)
			}

			if connectionParams.IsMultihop() {
				// find host by hostname
				host, err := s.findOpenVpnHost(connectionParams.GetMultihopExitHostName(), nil, svrs.OpenvpnServers)
				if err != nil {
					return nil, fmt.Errorf("failed to initialize obfsproxy configuration: %w", err)
				}

				switch obfsParams.Config.Version {
				case obfsproxy.OBFS3:
					obfsParams.RemotePort = host.Obfs.Obfs3MultihopPort
				case obfsproxy.OBFS4:
					obfsParams.RemotePort = host.Obfs.Obfs4MultihopPort
					obfsParams.Obfs4Key = host.Obfs.Obfs4Key
				default:
					return nil, fmt.Errorf("failed to initialize obfsproxy configuration: unsupported obfs version: %d", obfsParams.Config.Version)
				}
			} else {
				switch obfsParams.Config.Version {
				case obfsproxy.OBFS3:
					obfsParams.RemotePort = svrs.Config.Ports.Obfs3.Port
				case obfsproxy.OBFS4:
					{
						// find host by host ip
						host, err := s.findOpenVpnHost("", connectionParams.GetHostIp(), svrs.OpenvpnServers)
						if err != nil {
							return nil, fmt.Errorf("failed to initialize obfsproxy configuration: %w", err)
						}

						obfsParams.RemotePort = svrs.Config.Ports.Obfs4.Port
						obfsParams.Obfs4Key = host.Obfs.Obfs4Key
					}
				default:
					return nil, fmt.Errorf("failed to initialize obfsproxy configuration: unsupported obfs version: %d", obfsParams.Config.Version)
				}
			}

		}

		// creating OpenVPN object
		vpnObj, err := openvpn.NewOpenVpnObject(
			platform.OpenVpnBinaryPath(),
			platform.OpenvpnConfigFile(),
			"",
			obfsParams,
			openVpnExtraParameters,
			connectionParams)

		if err != nil {
			return nil, fmt.Errorf("failed to create new openVPN object: %w", err)
		}
		return vpnObj, nil
	}

	return s.keepConnection(originalEntryServerInfo, createVpnObjfunc, manualDNS, antiTracker, firewallOn, firewallDuringConnection, v2rayWrapper)
}

// connectWireGuard start WireGuard connection
func (s *Service) connectWireGuard(originalEntryServerInfo *svrConnInfo, connectionParams wireguard.ConnectionParams, manualDNS dns.DnsSettings, antiTracker types.AntiTrackerMetadata, firewallOn bool, firewallDuringConnection bool, v2rayWrapper *v2r.V2RayWrapper) error {
	// stop active connection (if exists)
	if err := s.Disconnect(); err != nil {
		return fmt.Errorf("failed to connect. Unable to stop active connection: %w", err)
	}

	// checking if functionality accessible
	disabledFuncs := s.GetDisabledFunctions()
	if len(disabledFuncs.WireGuardError) > 0 {
		return fmt.Errorf(disabledFuncs.WireGuardError)
	}

	// Update WG keys, if necessary
	err := s.WireGuardGenerateKeys(true)
	if err != nil {
		// If new WG keys regeneration failed but we still have active keys - keep connecting
		// (this could happen, for example, when FW is enabled and we even not tried to make API request)
		// Return error only if the keys had to be regenerated more than 3 days ago.
		_, activePublicKey, _, _, lastUpdate, interval := s.WireGuardGetKeys()

		if len(activePublicKey) > 0 && lastUpdate.Add(interval).Add(time.Hour*24*3).After(time.Now()) {
			// continue connection
			log.Warning(fmt.Errorf("WG KEY generation failed (%w). But we keep connecting (will try to regenerate it next 3 days)", err))
		} else {
			return err
		}
	}

	createVpnObjfunc := func() (vpn.Process, error) {
		session := s.Preferences().Session

		if !session.IsWGCredentialsOk() {
			return nil, fmt.Errorf("WireGuard credentials are not defined (please, regenerate WG credentials or re-login)")
		}

		localip := net.ParseIP(session.WGLocalIP)
		if localip == nil {
			return nil, fmt.Errorf("error updating WG connection preferences (failed parsing local IP for WG connection)")
		}
		connectionParams.SetCredentials(session.WGPrivateKey, session.WGPresharedKey, localip)

		vpnObj, err := wireguard.NewWireGuardObject(
			platform.WgBinaryPath(),
			platform.WgToolBinaryPath(),
			platform.WGConfigFilePath(),
			connectionParams)

		if err != nil {
			return nil, fmt.Errorf("failed to create new WireGuard object: %w", err)
		}
		return vpnObj, nil
	}

	return s.keepConnection(originalEntryServerInfo, createVpnObjfunc, manualDNS, antiTracker, firewallOn, firewallDuringConnection, v2rayWrapper)
}

func (s *Service) keepConnection(originalEntryServerInfo *svrConnInfo, createVpnObj func() (vpn.Process, error), initialManualDNS dns.DnsSettings, initialAntiTracker types.AntiTrackerMetadata, firewallOn bool, firewallDuringConnection bool, v2rayWrapper *v2r.V2RayWrapper) (retError error) {
	prefs := s.Preferences()
	if !prefs.Session.IsLoggedIn() {
		return srverrors.ErrorNotLoggedIn{}
	}

	defer func() {
		// If no any clients connected - disconnection notification will not be passed to user
		// In this case we are trying to save message into system log
		if !s._evtReceiver.IsClientConnected(false) {
			if retError != nil {
				s.systemLog(Error, "Failed to connect VPN: "+retError.Error())
			} else {
				s.systemLog(Info, "VPN disconnected")
			}
		}
	}()

	// save initial DNS configuration
	s.saveDefaultDnsParams(initialManualDNS, initialAntiTracker)

	// Not necessary to keep connection until we are not connected
	// So just 'Connect' required for now
	s._requiredVpnState = Connect

	// no delay before first reconnection
	delayBeforeReconnect := 0 * time.Second

	s._evtReceiver.OnVpnStateChanged(vpn.NewStateInfo(vpn.CONNECTING, "Connecting"))
	for {
		// create new VPN object
		vpnObj, err := createVpnObj()
		if err != nil {
			return fmt.Errorf("failed to create VPN object: %w", err)
		}

		lastConnectionTryTime := time.Now()

		// get actual DNS configuration
		manualDns, antitracker, _, err := s.GetDefaultManualDnsParams()
		if err != nil {
			return fmt.Errorf("failed to get DNS settings: %w", err)
		}

		// start connection
<<<<<<< HEAD
		connErr := s.connect(originalEntryServerInfo, vpnObj, manualDns, antitracker, firewallOn, firewallDuringConnection)
=======
		connErr := s.connect(originalEntryServerInfo, vpnObj, dns, antitracker, firewallOn, firewallDuringConnection, v2rayWrapper)
>>>>>>> cf76af3d
		if connErr != nil {
			log.Error(fmt.Sprintf("Connection error: %s", connErr))
			if s._requiredVpnState == Connect {
				// throw error only on first try to connect
				// if we were already connected (_requiredVpnState==KeepConnection) - ignore error and try to reconnect
				return connErr
			}
		}

		// retry, if reconnection requested
		if s._requiredVpnState == KeepConnection {
			// notifying clients about reconnection
			s._evtReceiver.OnVpnStateChanged(vpn.NewStateInfo(vpn.RECONNECTING, "Reconnecting due to disconnection"))

			// no delay before reconnection (if last connection was long time ago)
			if time.Now().After(lastConnectionTryTime.Add(time.Second * 30)) {
				delayBeforeReconnect = 0
			}
			// no delay before reconnection if reconnection was requested by VPN object
			if connErr != nil {
				var reconnectReqErr *vpn.ReconnectionRequiredError
				if errors.As(connErr, &reconnectReqErr) {
					log.Info("VPN object requested re-connection")
					delayBeforeReconnect = 0
				}
			}

			if delayBeforeReconnect > 0 {
				log.Info(fmt.Sprintf("Reconnecting (pause %s)...", delayBeforeReconnect))
				// do delay before next reconnection
				pauseTill := time.Now().Add(delayBeforeReconnect)
				for time.Now().Before(pauseTill) && s._requiredVpnState != Disconnect {
					time.Sleep(time.Millisecond * 10)
				}
			} else {
				log.Info("Reconnecting...")
			}

			if s._requiredVpnState == KeepConnection {
				// consecutive re-connections has delay 5 seconds
				delayBeforeReconnect = time.Second * 5
				continue
			}
		}

		// stop loop
		break
	}

	return nil
}

// Connect connect vpn.
//   - Param 'originalEntryServerInfo' - contains original info about EntryServer/Port (it is not 'nil' for V2Ray connections).
//     We need this info to notify correct data about vpn.CONNECTED state: for V2Ray connection the original parameters are overwriten by local V2Ray proxy params ('127.0.0.1:local_port')
//   - Param 'firewallOn' - enable firewall before connection (if true - the parameter 'firewallDuringConnection' will be ignored).
//   - Param 'firewallDuringConnection' - enable firewall before connection and disable after disconnection (has effect only if Firewall not enabled before)
func (s *Service) connect(originalEntryServerInfo *svrConnInfo, vpnProc vpn.Process, manualDNS dns.DnsSettings, antiTracker types.AntiTrackerMetadata, firewallOn bool, firewallDuringConnection bool, v2rayWrapper *v2r.V2RayWrapper) error {
	var connectRoutinesWaiter sync.WaitGroup

	// stop active connection (if exists)
	if err := s.disconnect(); err != nil {
		return fmt.Errorf("failed to connect. Unable to stop active connection: %w", err)
	}

	// check session status each disconnection (asynchronously, in separate goroutine)
	defer func() { go s.RequestSessionStatus() }()

	s._connectMutex.Lock()
	defer s._connectMutex.Unlock()

	s._done = make(chan struct{}, 1)
	defer func() {
		// notify: connection stopped
		done := s._done
		s._done = nil
		if done != nil {
			done <- struct{}{}
			// Closing channel
			// Note: reading from empty or closed channel will not lead to deadlock (immediately returns zero value)
			close(done)
		}
	}()

	var err error

	log.Info("Connecting...")

	// save vpn object
	s._vpn = vpnProc

	internalStateChan := make(chan vpn.StateInfo, 1)
	stopChannel := make(chan bool, 1)

	fwInitState := false
	// finalize everything
	defer func() {
		if r := recover(); r != nil {
			log.Error("Panic on VPN connection: ", r)
			if err, ok := r.(error); ok {
				log.ErrorTrace(err)
			}
		}

		// Ensure that routing-change detector is stopped (we do not need it when VPN disconnected)
		s._netChangeDetector.UnInit()

		// ensure firewall removed rules for DNS
		firewall.OnChangeDNS(nil)

		// notify firewall that client is disconnected
		err := firewall.ClientDisconnected()
		if err != nil {
			log.Error("(stopping) error on notifying FW about disconnected client:", err)
		}

		// when we were requested to enable firewall for this connection
		// And initial FW state was disabled - we have to disable it back
		if firewallDuringConnection && !fwInitState {
			if err = s.SetKillSwitchState(false); err != nil {
				log.Error("(stopping) failed to disable firewall:", err)
			}
		}

		// notify routines to stop
		close(stopChannel)

		// resetting manual DNS (if it is necessary)
		err = vpnProc.ResetManualDNS()
		if err != nil {
			log.Error("(stopping) error resetting manual DNS: ", err)
		}

		connectRoutinesWaiter.Wait()

		// Forget VPN object
		s._vpn = nil

		// Notify Split-Tunneling module about disconnected VPN status
		// It is important to call it only after 's._vpn = nil' (so ST functionality will be correctly notified about VPN disconnected state)
		s.splitTunnelling_ApplyConfig()

		log.Info("VPN process stopped")
	}()

	// Signaling when the default routing is NOT over the 'interfaceToProtect' anymore
	routingChangeChan := make(chan struct{}, 1)
	// Signaling when there were some routing changes but 'interfaceToProtect' is still is the default route
	routingUpdateChan := make(chan struct{}, 1)

	destinationHostIP := vpnProc.DestinationIP()

	// goroutine: process + forward VPN state change
	connectRoutinesWaiter.Add(1)
	go func() {
		log.Info("VPN state forwarder started")
		defer func() {
			log.Info("VPN state forwarder stopped")
			connectRoutinesWaiter.Done()
		}()

		var state vpn.StateInfo
		for isRuning := true; isRuning; {
			select {
			case state = <-internalStateChan:

				// store info about current time
				state.Time = time.Now().Unix()
				// store info about VPN connection type
				state.VpnType = vpnProc.Type()

				// 'originalEntryServerInfo' contains original info about EntryServer/Port (it is not 'nil' for V2Ray connections).
				// We need this info to notify correct data about vpn.CONNECTED state: for V2Ray connection the original parameters are overwriten by local V2Ray proxy params ('127.0.0.1:local_port')
				if state.State == vpn.CONNECTED && originalEntryServerInfo != nil {
					state.ServerIP = originalEntryServerInfo.IP     // because state.ServerIP contains "127.0.0.1" which is not informative for the client
					state.ServerPort = originalEntryServerInfo.Port // because state.ServerPort contains local port (port of local V2Ray proxy)
					state.IsTCP = originalEntryServerInfo.PortType > 0
					state.V2RayProxy = originalEntryServerInfo.V2RayProxyType
				}

				//  using the inline function to process state. It is required for a correct functioning of the "defer" statement
				func() {
					// do not forget to forward state to 'stateChan'
					defer s._evtReceiver.OnVpnStateChanged(state)

					log.Info(fmt.Sprintf("State: %v", state))

					// internally process VPN state change
					switch state.State {

					case vpn.RECONNECTING:
						// Disable routing-change detector when reconnecting
						s._netChangeDetector.UnInit()

						// Add host IP to firewall exceptions
						// Some OS-specific implementations (e.g. macOS) can remove server host from firewall rules after connection established
						// We have to allow it's IP to be able to reconnect
						const onlyForICMP = false
						const isPersistent = false
						err := firewall.AddHostsToExceptions([]net.IP{destinationHostIP}, onlyForICMP, isPersistent)
						if err != nil {
							log.Error("Unable to add host to firewall exceptions:", err.Error())
						}

					case vpn.INITIALISED:
						// start routing change detection
						if netInterface, err := netinfo.InterfaceByIPAddr(state.ClientIP); err != nil {
							log.Error(fmt.Sprintf("Unable to initialize routing change detection. Failed to get interface '%s'", state.ClientIP.String()))
						} else {
							if err := s._netChangeDetector.Init(routingChangeChan, routingUpdateChan, netInterface); err != nil {
								log.Error(fmt.Errorf("failed to init route change detection: %w", err))
							}
							if s._preferences.IsInverseSplitTunneling() {
								// Inversed split-tunneling: disable monitoring of the default route to the VPN server.
								// Note: the monitoring must be enabled as soon as the inverse split-tunneling is disabled!
								log.Info("Disabled the monitoring of the default route to the VPN server due to Inverse Split-Tunnel")
							} else {
								log.Info("Starting route change detection")
								if err := s._netChangeDetector.Start(); err != nil {
									log.Error(fmt.Errorf("failed to start route change detection: %w", err))
								}
							}
						}

					case vpn.CONNECTED:
						// since we are connected - keep connection (reconnect if unexpected disconnection)
						if s._requiredVpnState == Connect {
							s._requiredVpnState = KeepConnection
						}

						// If no any clients connected - connection notification will not be passed to user
						// In this case we are trying to save info message into system log
						if !s._evtReceiver.IsClientConnected(false) {
							s.systemLog(Info, "VPN connected")
						}

						// Inform firewall about client local IP
						firewall.ClientConnected(
							state.ClientIP, state.ClientIPv6,
							state.ClientPort,
							state.ServerIP, state.ServerPort,
							state.IsTCP)

						// Ensure firewall is configured to allow DNS communication
						// At this moment, firewall must be already configured for custom DNS
						// but if it still has no rule - apply DNS rules for default DNS
						if _, isInitialized := firewall.GetDnsInfo(); !isInitialized {
							d := dns.DnsSettingsCreate(vpnProc.DefaultDNS())
							firewall.OnChangeDNS(&d)
						}

						// save ClientIP/ClientIPv6 into vpn-session-info
						sInfo := s.GetVpnSessionInfo()
						sInfo.VpnLocalIPv4 = state.ClientIP
						sInfo.VpnLocalIPv6 = state.ClientIPv6
						s.SetVpnSessionInfo(sInfo)

						// Notify Split-Tunneling module about connected VPN status
						// It is important to call it after 's._vpn' initialised. So ST functionality will be correctly informed about 'VPN connected' status
						s.splitTunnelling_ApplyConfig()
					default:
					}
				}()

			case <-stopChannel: // triggered when the stopChannel is closed
				isRuning = false
			}
		}
	}()

	// receiving routing change notifications
	connectRoutinesWaiter.Add(1)
	go func() {
		log.Info("Route change receiver started")
		defer func() {
			log.Info("Route change receiver stopped")
			connectRoutinesWaiter.Done()
		}()

		for isRuning := true; isRuning; {
			select {
			case <-routingChangeChan: // routing changed (the default routing is NOT over the 'interfaceToProtect' anymore)
				if s._vpn.IsPaused() {
					log.Info("Route change ignored due to Paused state.")
				} else {
					// Disconnect (client will request then reconnection, because of unexpected disconnection)
					// reconnect in separate routine (do not block current thread)
					go func() {
						defer func() {
							if r := recover(); r != nil {
								log.Error("PANIC: ", r)
							}
						}()

						log.Info("Route change detected. Reconnecting...")
						s.reconnect()
					}()

					isRuning = false
				}
			case <-routingUpdateChan: // there were some routing changes but 'interfaceToProtect' is still is the default route
				// If V2Ray is in use - we must update route to V2Ray server each time when default gateway IP was chnaged
				if v2rayWrapper != nil {
					if err := v2rayWrapper.UpdateMainRoute(); err != nil {
						log.Error(err)
					}
				}
				s._vpn.OnRoutingChanged()
				go func() {
					// Ensure that current DNS configuration is correct. If not - it re-apply the required configuration.
					// Currently, it is in use for macOS - like a DNS change monitor.
					err := dns.UpdateDnsIfWrongSettings()
					if err != nil {
						log.Error(fmt.Errorf("failed to update DNS settings: %w", err))
					}
				}()
			case <-stopChannel: // triggered when the stopChannel is closed
				isRuning = false
			}
		}
	}()

	// Initialize VPN: ensure everything is prepared for a new connection
	// (e.g. correct OpenVPN version or a previously started WireGuard service is stopped)
	log.Info("Initializing connection...")
	if err := vpnProc.Init(); err != nil {
		return fmt.Errorf("failed to initialize VPN object: %w", err)
	}

	// Split-Tunnelling: Checking default outbound IPs
	// (note: it is important to call this code after 'vpnProc.Init()')
	var sInfo VpnSessionInfo
	sInfo.OutboundIPv4, err = netinfo.GetOutboundIP(false)
	if err != nil {
		log.Warning(fmt.Errorf("failed to detect outbound IPv4 address: %w", err))
	}
	sInfo.OutboundIPv6, err = netinfo.GetOutboundIP(true)
	if err != nil {
		log.Warning(fmt.Errorf("failed to detect outbound IPv6 address: %w", err))
	}
	s.SetVpnSessionInfo(sInfo)

	log.Info("Initializing firewall")
	// ensure firewall has no rules for DNS
	firewall.OnChangeDNS(nil)
	// firewallOn - enable firewall before connection (if true - the parameter 'firewallDuringConnection' will be ignored)
	// firewallDuringConnection - enable firewall before connection and disable after disconnection (has effect only if Firewall not enabled before)
	if firewallOn {
		fw, err := firewall.GetEnabled()
		if err != nil {
			log.Error("Failed to check firewall state:", err.Error())
			return err
		}
		if !fw {
			if err := s.SetKillSwitchState(true); err != nil {
				log.Error("Failed to enable firewall:", err.Error())
				return err
			}
		}
	} else if firewallDuringConnection {
		// in case to enable FW for this connection parameter:
		// - check initial FW state
		// - if it disabled - enable it (will be disabled on disconnect)
		fw, err := firewall.GetEnabled()
		if err != nil {
			log.Error("Failed to check firewall state:", err.Error())
			return err
		}
		fwInitState = fw
		if !fwInitState {
			if err := s.SetKillSwitchState(true); err != nil {
				log.Error("Failed to enable firewall:", err.Error())
				return err
			}
		}
	}

	// Add host IP to firewall exceptions
	const onlyForICMP = false
	const isPersistent = false
	err = firewall.AddHostsToExceptions([]net.IP{destinationHostIP}, onlyForICMP, isPersistent)
	if err != nil {
		log.Error("Failed to start. Unable to add hosts to firewall exceptions:", err.Error())
		return err
	}

	log.Info("Initializing DNS")

	// Re-initialize DNS configuration according to user settings
	// It is applicable, for example for Linux: when the user changed DNS management style
	if err := dns.ApplyUserSettings(); err != nil {
		return err
	}

	// set manual DNS
	if _, err = s.SetManualDNS(manualDNS, antiTracker); err != nil {
		err = fmt.Errorf("failed to set DNS: %w", err)
		log.Error(err.Error())
		return err
	}

	log.Info("Starting VPN process")
	// connect: start VPN process and wait until it finishes
	err = vpnProc.Connect(internalStateChan)
	if err != nil {
		err = fmt.Errorf("connection error: %w", err)
		log.Error(err.Error())
		return err
	}

	return nil
}

// startV2Ray start V2Ray connection
// Please refer to the v2r.V2RayConfig (in v2r/config.go) struct for more information about the V2Ray data flow and configuration
func (s *Service) startV2Ray(params types.ConnectionParams, v2RayType v2r.V2RayTransportType) (
	updatedParams types.ConnectionParams,
	v2RayWrapper *v2r.V2RayWrapper,
	originalEntryServerInfo *svrConnInfo,
	err error) {

	if v2RayType != v2r.QUIC && v2RayType != v2r.TCP {
		return params, nil, nil, nil
	}

	svrs, err := s.ServersList()
	if err != nil {
		return params, nil, nil, err
	}
	outboundUserId := svrs.Config.Ports.V2Ray.ID

	v2RayOutboundType := v2r.QUIC
	if v2RayType == v2r.TCP {
		v2RayOutboundType = v2r.TCP
	}

	remoteSvrDnsName := ""

	outboundTlsSvrName := ""
	outboundIp := ""
	outboundPort, isTcpOutboundPort := params.Port()

	if v2RayType == v2r.QUIC && isTcpOutboundPort {
		return params, nil, nil, fmt.Errorf("not acceptable port type for V2Ray-QUIC connection (UDP is expected)")
	}
	if v2RayType == v2r.TCP && !isTcpOutboundPort {
		return params, nil, nil, fmt.Errorf("not acceptable port type for V2Ray-TCP connection (TCP is expected)")
	}

	if outboundPort == 0 {
		// the preferred (but not mandatory) ports for outbound connection are:
		// - 80 for HTTP/VMess/TCP
		// - 443 for HTTPS/VMess/QUIC
		// (but it can be any other normal port which applicable for the selected VPN type)
		outboundPort = 443
		if v2RayOutboundType == v2r.TCP {
			outboundPort = 80
		}
	}

	var inboundPortsApplicable []api_types.PortInfoBase

	inboundIp := ""  // for Single-Hop: host IP; for Multi-Hop: exit host IP
	inboundPort := 0 // for Single-Hop: internal V2Ray port; for Multi-Hop: exit host port

	// isTcpLocalPort - is the local port type (TCP or UDP) of local V2Ray proxy: the inbound port type  ([VPN-server PROTOCOL]) should be similar to the local port type.
	// In fact, it is VPN connection type:
	// -	WireGuard uses only UDP;
	// -	for OpenVPN we use UDP because it is preffered (but TCP is also acceptable)
	isTcpLocalPort := false // use UDP for all VPN types

	requiredLocalPortTypeStr := "tcp"
	if !isTcpLocalPort {
		requiredLocalPortTypeStr = "udp"
	}

	if params.VpnType == vpn.OpenVPN {
		outboundIp = params.OpenVpnParameters.EntryVpnServer.Hosts[0].V2RayHost
		remoteSvrDnsName = params.OpenVpnParameters.EntryVpnServer.Hosts[0].DnsName
		if len(params.OpenVpnParameters.MultihopExitServer.Hosts) > 0 {
			// OpenVPN Multi-Hop
			inboundIp = params.OpenVpnParameters.MultihopExitServer.Hosts[0].Host
			inboundPortsApplicable = []api_types.PortInfoBase{{Type: strings.ToUpper(requiredLocalPortTypeStr), Port: outboundPort}}
		} else {
			// OpenVPN Single-Hop
			inboundIp = params.OpenVpnParameters.EntryVpnServer.Hosts[0].Host
			inboundPortsApplicable = svrs.Config.Ports.V2Ray.OpenVPN // for Single-Hop connections we use internal V2Ray ports for inbound connections
		}
	} else if params.VpnType == vpn.WireGuard {
		outboundIp = params.WireGuardParameters.EntryVpnServer.Hosts[0].V2RayHost
		remoteSvrDnsName = params.WireGuardParameters.EntryVpnServer.Hosts[0].DnsName
		if len(params.WireGuardParameters.MultihopExitServer.Hosts) > 0 {
			// WireGuard Multi-Hop
			inboundIp = params.WireGuardParameters.MultihopExitServer.Hosts[0].Host
			inboundPortsApplicable = []api_types.PortInfoBase{{Type: strings.ToUpper(requiredLocalPortTypeStr), Port: outboundPort}}
		} else {
			// WireGuard Single-Hop
			inboundIp = params.WireGuardParameters.EntryVpnServer.Hosts[0].Host
			inboundPortsApplicable = svrs.Config.Ports.V2Ray.WireGuard // for Single-Hop connections we use internal V2Ray ports for inbound connections
		}
	}

	// TlsServerName required for QUIC connection
	outboundTlsSvrName = strings.Replace(remoteSvrDnsName, "ivpn.net", "inet-telecom.com", 1)

	// Filter PORTS: TCP or UDP: the inbound port type should be similat to the local port type
	var inboundPortsFiltered []api_types.PortInfoBase
	for _, port := range inboundPortsApplicable {
		pTypeStr := strings.TrimSpace(strings.ToLower(port.Type))
		if requiredLocalPortTypeStr == pTypeStr || (!isTcpLocalPort && pTypeStr == "") {
			inboundPortsFiltered = append(inboundPortsFiltered, port)
		}
	}
	if len(inboundPortsFiltered) == 0 {
		return params, nil, nil, fmt.Errorf("failed to start: no V2Ray '%s' ports for the speified VPN type", requiredLocalPortTypeStr)
	}

	// If there are more than one inbound port - select random one
	if len(inboundPortsFiltered) > 0 {
		inboundPort = inboundPortsFiltered[0].Port
		if rnd, err := rand.Int(rand.Reader, big.NewInt(int64(len(inboundPortsFiltered)))); err == nil {
			inboundPort = inboundPortsFiltered[rnd.Int64()].Port
		}
	} else {
		return params, nil, nil, fmt.Errorf("failed to start: no V2Ray inbound ports defined")
	}

	// Start V2Ray process
	v, err := v2r.Start(platform.V2RayBinaryPath(), platform.V2RayConfigFile(),
		isTcpLocalPort,
		v2RayOutboundType, // QUIC uses UDP outbound port; TCP uses TCP outbound port
		outboundIp, outboundPort,
		inboundIp, inboundPort,
		outboundUserId,
		outboundTlsSvrName)
	if err != nil {
		return params, nil, nil, fmt.Errorf("failed to start v2ray: %w", err)
	}

	v2rayLocalPort, _, err := v.GetLocalPort()
	if err != nil {
		v.Stop()
		return params, nil, nil, fmt.Errorf("failed to get V2Ray local port: %w", err)
	}

	// ------------------------------------------------------------
	// Update the original connection parameters with the settings required for the V2Ray connection
	// ------------------------------------------------------------
	updatedParams = params
	origEntrySvr := &svrConnInfo{V2RayProxyType: v2RayType}
	if vpn.Type(params.VpnType) == vpn.OpenVPN {

		// set OpenVPN protocol (udp/tcp) according to the local V2Ray port type
		updatedParams.OpenVpnParameters.Port.Protocol = 0
		if isTcpLocalPort {
			updatedParams.OpenVpnParameters.Port.Protocol = 1
		}

		// We have to return the original information about EntryServer
		origEntrySvr.IP = net.ParseIP(params.OpenVpnParameters.EntryVpnServer.Hosts[0].Host)
		origEntrySvr.Port = params.OpenVpnParameters.Port.Port
		origEntrySvr.PortType = params.OpenVpnParameters.Port.Protocol

		// Specify connection parameters to local V2Ray proxy
		updatedParams.OpenVpnParameters.EntryVpnServer.Hosts[0].Host = "127.0.0.1"
		updatedParams.OpenVpnParameters.Port.Port = v2rayLocalPort

		// for Multi-Hop connections
		if len(params.OpenVpnParameters.MultihopExitServer.Hosts) > 0 {
			// Data flow: Outbound(EntryServer:V2Ray) -> Inbound(ExitServer:OpenVPN)
			// For V2Ray connections we ignore port-based multihop configuration. Use default ports instead.
			updatedParams.OpenVpnParameters.MultihopExitServer.Hosts[0].MultihopPort = v2rayLocalPort
		}

	} else if vpn.Type(params.VpnType) == vpn.WireGuard {

		// We have to return the original information about EntryServer
		origEntrySvr.IP = net.ParseIP(params.WireGuardParameters.EntryVpnServer.Hosts[0].Host)
		origEntrySvr.Port = params.WireGuardParameters.Port.Port
		origEntrySvr.PortType = params.WireGuardParameters.Port.Protocol

		// Specify connection parameters to local V2Ray proxy
		updatedParams.WireGuardParameters.EntryVpnServer.Hosts[0].Host = "127.0.0.1"
		updatedParams.WireGuardParameters.Port.Port = v2rayLocalPort

		// for Multi-Hop connections
		if len(params.WireGuardParameters.MultihopExitServer.Hosts) > 0 {
			// Data flow: Outbound(EntryServer:V2Ray) -> Inbound(ExitServer:WireGuard)
			// Since the first WG server is the ExitServer - we have to use it's public key in the WireGuard configuration
			updatedParams.WireGuardParameters.EntryVpnServer.Hosts[0].PublicKey = params.WireGuardParameters.MultihopExitServer.Hosts[0].PublicKey
			// For V2Ray connections we ignore port-based multihop configuration. Use default ports instead.
			updatedParams.WireGuardParameters.MultihopExitServer.Hosts[0].MultihopPort = v2rayLocalPort
		}
	}
	// ------------------------------------------------------------

	return updatedParams, v, origEntrySvr, nil
}<|MERGE_RESOLUTION|>--- conflicted
+++ resolved
@@ -538,11 +538,7 @@
 		}
 
 		// start connection
-<<<<<<< HEAD
-		connErr := s.connect(originalEntryServerInfo, vpnObj, manualDns, antitracker, firewallOn, firewallDuringConnection)
-=======
-		connErr := s.connect(originalEntryServerInfo, vpnObj, dns, antitracker, firewallOn, firewallDuringConnection, v2rayWrapper)
->>>>>>> cf76af3d
+		connErr := s.connect(originalEntryServerInfo, vpnObj, manualDns, antitracker, firewallOn, firewallDuringConnection, v2rayWrapper)
 		if connErr != nil {
 			log.Error(fmt.Sprintf("Connection error: %s", connErr))
 			if s._requiredVpnState == Connect {
