--- conflicted
+++ resolved
@@ -471,11 +471,7 @@
 
 ## Minimum TTL for cached entries
 
-<<<<<<< HEAD
-cache_min_ttl = 0 # 2400
-=======
 cache_min_ttl = 0
->>>>>>> a953e7ad
 
 
 ## Maximum TTL for cached entries
@@ -485,11 +481,7 @@
 
 ## Minimum TTL for negatively cached entries
 
-<<<<<<< HEAD
-cache_neg_min_ttl = 0 # 60
-=======
 cache_neg_min_ttl = 0
->>>>>>> a953e7ad
 
 
 ## Maximum TTL for negatively cached entries
