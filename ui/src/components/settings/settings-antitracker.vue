<template>
  <div>
    <div class="settingsTitle">ANTITRACKER SETTINGS</div>

    <div class="defColor" style="margin-bottom: 24px">
      When AntiTracker is enabled, IVPN blocks ads, malicious websites, and
      third-party trackers using our private DNS servers.
      <linkCtrl label="Learn more" url="https://www.ivpn.net/antitracker" />
      about how IVPN AntiTracker is implemented.
    </div>

    <div class="flexRow paramBlock" style="margin-bottom: 12px">
      <div class="defColor paramName">Block list:</div>
      <select v-model="AtPlusListNameSelected">
        <optgroup
          v-for="group in AtPlusLists"
          :key="group.name"
          :label="group.name"
        >
          <option
            v-for="item in group.lists"
            :key="item.Name"
            :value="item.Name"
          >
            {{ item.Description ? item.Description : item.Name }}
          </option>
        </optgroup>
      </select>
    </div>
    <div class="fwDescription">
      Block lists refer to DNS blocking lists used by our AntiTracker. The
      'Basic', 'Comprehensive', and 'Restrictive' options are combinations of
      individual lists, each offering a different level of protection. You also
      have the freedom to select from individual lists for a more tailored
      AntiTracker experience.
    </div>
    <div class="fwDescription">
      <linkCtrl
        label="Learn more"
        url="https://www.ivpn.net/knowledgebase/general/antitracker-plus-lists-explained/"
      />
      about AntiTracker block lists.
    </div>

    <div class="param">
      <input
        type="checkbox"
        id="isAntitrackerHardcore"
        v-model="isAntitrackerHardcore"
      />
      <label class="defColor" for="isAntitrackerHardcore">Hardcore Mode</label>
    </div>

    <div class="fwDescription">
      Adding Hardcore mode will block the leading companies with business models
      relying on user surveillance (currently: Google and Facebook).
    </div>
    <div class="fwDescription">
      To better understand how this may impact your experience please refer to
      our
      <linkCtrl
        label="hardcore mode FAQ"
        url="https://www.ivpn.net/antitracker/hardcore"
      />.
    </div>
  </div>
</template>

<script>
const sender = window.ipcSender;

import linkCtrl from "@/components/controls/control-link.vue";

export default {
  components: {
    linkCtrl,
  },
  data: function () {
    return {};
  },
  methods: {
<<<<<<< HEAD
    onAntitrackerBlockListLink: () => {
      sender.shellOpenExternal(
        `https://www.ivpn.net/knowledgebase/general/antitracker-plus-lists-explained/`,
      );
    },
    onLearnMoreLink: () => {
      sender.shellOpenExternal(`https://www.ivpn.net/antitracker`);
    },
=======
>>>>>>> 954626e8
    onHardcodeLink: () => {
      sender.shellOpenExternal(`https://www.ivpn.net/antitracker/hardcore`);
    },
  },
  computed: {
    isAntitrackerHardcore: {
      get() {
        return this.$store.state.settings.antiTracker?.Hardcore;
      },
      async set(value) {
        let at = this.$store.state.settings.antiTracker;
        if (!at)
          at = {
            Enabled: false,
            Hardcore: value,
            AntiTrackerBlockListName: "",
          };
        else at = JSON.parse(JSON.stringify(at));
        at.Hardcore = value;

        this.$store.dispatch("settings/antiTracker", at);
        await sender.SetDNS();
      },
    },
    AtPlusLists: {
      //groups: [
      //  {
      //    name: "Pre-defined lists",
      //    lists: [{"Name":"Basic", "Normal":"", "Hardcore":""}, ...],
      //  },
      //  {
      //    name: "Individual lists",
      //    lists: [{"Name":"Oisdbig", "Normal":"10.0.254.2", "Hardcore":"10.0.254.3"}, ...],
      //  },
      //],
      get() {
        let atPlusSvrs =
          this.$store.state.vpnState.servers.config?.antitracker_plus
            ?.DnsServers;
        if (!atPlusSvrs) {
          return [];
        }

        let listBasic = null;
        let listComprehensive = null;
        let listRestrictive = null;

        let groupPredefined = { name: "Pre-defined lists", lists: [] };
        let groupIndividual = { name: "Individual lists", lists: [] };

        for (var s of atPlusSvrs) {
          switch (s.Name) {
            case "Basic":
              listBasic = s;
              break;
            case "Comprehensive":
              listComprehensive = s;
              break;
            case "Restrictive":
              listRestrictive = s;
              break;
            default:
              groupIndividual.lists.push(s);
              break;
          }
        }
        if (listBasic) groupPredefined.lists.push(listBasic);
        if (listComprehensive) groupPredefined.lists.push(listComprehensive);
        if (listRestrictive) groupPredefined.lists.push(listRestrictive);

        return [groupPredefined, groupIndividual];
      },
    },
    AtPlusListNameSelected: {
      get() {
        return this.$store.state.settings.antiTracker.AntiTrackerBlockListName;
      },
      set(value) {
        let at = this.$store.state.settings.antiTracker;
        if (!at)
          at = {
            Enabled: false,
            Hardcore: false,
            AntiTrackerBlockListName: value,
          };
        else at = JSON.parse(JSON.stringify(at));
        at.AntiTrackerBlockListName = value;

        this.$store.dispatch("settings/antiTracker", at);
        sender.SetDNS();
      },
    },
  },
};
</script>

<style scoped lang="scss">
@import "@/components/scss/constants";

.defColor {
  @extend .settingsDefaultTextColor;
}

div.fwDescription {
  @extend .settingsGrayLongDescriptionFont;
  margin-top: 9px;
  margin-bottom: 17px;
  margin-left: 22px;
  max-width: 425px;
}

div.param {
  @extend .flexRow;
  margin-top: 3px;
}

button.link {
  @extend .noBordersTextBtn;
  @extend .settingsLinkText;
  font-size: inherit;
}
label {
  margin-left: 1px;
  font-weight: 500;
}

div.paramName {
  min-width: 100px;
  max-width: 100px;
}
</style><|MERGE_RESOLUTION|>--- conflicted
+++ resolved
@@ -78,22 +78,7 @@
   data: function () {
     return {};
   },
-  methods: {
-<<<<<<< HEAD
-    onAntitrackerBlockListLink: () => {
-      sender.shellOpenExternal(
-        `https://www.ivpn.net/knowledgebase/general/antitracker-plus-lists-explained/`,
-      );
-    },
-    onLearnMoreLink: () => {
-      sender.shellOpenExternal(`https://www.ivpn.net/antitracker`);
-    },
-=======
->>>>>>> 954626e8
-    onHardcodeLink: () => {
-      sender.shellOpenExternal(`https://www.ivpn.net/antitracker/hardcore`);
-    },
-  },
+  methods: {},
   computed: {
     isAntitrackerHardcore: {
       get() {
