--- conflicted
+++ resolved
@@ -33,11 +33,7 @@
 }
 
 export default {
-<<<<<<< HEAD
-  MinRequiredDaemonVer: "3.9.23",
-=======
   MinRequiredDaemonVer: "3.9.28",
->>>>>>> ea23e6c8
 
   MinimizedUIWidth: 320,
   MaximizedUIWidth: 800,
