--- conflicted
+++ resolved
@@ -33,11 +33,7 @@
 }
 
 export default {
-<<<<<<< HEAD
-  MinRequiredDaemonVer: "3.6.10",
-=======
   MinRequiredDaemonVer: "3.6.11",
->>>>>>> 525ade62
 
   MinimizedUIWidth: 320,
   MaximizedUIWidth: 800,
