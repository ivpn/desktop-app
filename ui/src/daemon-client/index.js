//
//  UI for IVPN Client Desktop
//  https://github.com/ivpn/desktop-app
//
//  Created by Stelnykovych Alexandr.
//  Copyright (c) 2020 Privatus Limited.
//
//  This file is part of the UI for IVPN Client Desktop.
//
//  The UI for IVPN Client Desktop is free software: you can redistribute it and/or
//  modify it under the terms of the GNU General Public License as published by the Free
//  Software Foundation, either version 3 of the License, or (at your option) any later version.
//
//  The UI for IVPN Client Desktop is distributed in the hope that it will be useful,
//  but WITHOUT ANY WARRANTY; without even the implied warranty of MERCHANTABILITY
//  or FITNESS FOR A PARTICULAR PURPOSE.  See the GNU General Public License for more
//  details.
//
//  You should have received a copy of the GNU General Public License
//  along with the UI for IVPN Client Desktop. If not, see <https://www.gnu.org/licenses/>.
//

const log = require("electron-log");
const fs = require("fs");
const net = require("net");

import { Platform, PlatformEnum } from "@/platform/platform";
import { API_SUCCESS } from "@/api/statuscode";
import { IsNewVersion } from "@/app-updater/helper";
import config from "@/config";

import { GetPortInfoFilePath } from "@/helpers/main_platform";
import { InitConnectionParamsObject } from "@/daemon-client/connectionParams.js";

import {
  VpnTypeEnum,
  VpnStateEnum,
  DaemonConnectionType,
  DnsEncryption,
  PortTypeEnum,
} from "@/store/types";
import store from "@/store";

const PingServersTimeoutMs = 4000;

const DefaultResponseTimeoutMs = 3 * 60 * 1000;

// Socket to connect to a daemon
let socket = new net.Socket();
// Request number (increasing each new request)
let requestNo = 0;
// Array response waiters
const waiters = [];

let ParanoidModeSecret = "";

const daemonRequests = Object.freeze({
  EmptyReq: "EmptyReq",

  Hello: "Hello",
  APIRequest: "APIRequest",

  GenerateDiagnostics: "GenerateDiagnostics",

  PingServers: "PingServers",
  GetServers: "GetServers",
  CheckAccessiblePorts: "CheckAccessiblePorts",
  SessionNew: "SessionNew",
  SessionDelete: "SessionDelete",
  AccountStatus: "AccountStatus",

  WiFiSettings: "WiFiSettings",
  ConnectSettings: "ConnectSettings",
  Connect: "Connect",
  Disconnect: "Disconnect",
  PauseConnection: "PauseConnection",
  ResumeConnection: "ResumeConnection",
  GetVPNState: "GetVPNState",

  KillSwitchGetStatus: "KillSwitchGetStatus",
  KillSwitchSetEnabled: "KillSwitchSetEnabled",
  KillSwitchSetAllowApiServers: "KillSwitchSetAllowApiServers",
  KillSwitchSetAllowLANMulticast: "KillSwitchSetAllowLANMulticast",
  KillSwitchSetAllowLAN: "KillSwitchSetAllowLAN",
  KillSwitchSetIsPersistent: "KillSwitchSetIsPersistent",
  KillSwitchSetUserExceptions: "KillSwitchSetUserExceptions",

  SplitTunnelGetStatus: "SplitTunnelGetStatus",
  SplitTunnelSetConfig: "SplitTunnelSetConfig",
  SplitTunnelAddApp: "SplitTunnelAddApp",
  SplitTunnelRemoveApp: "SplitTunnelRemoveApp",
  SplitTunnelAddedPidInfo: "SplitTunnelAddedPidInfo",
  GetInstalledApps: "GetInstalledApps",
  GetAppIcon: "GetAppIcon",

  SetAlternateDns: "SetAlternateDns",
  GetDnsPredefinedConfigs: "GetDnsPredefinedConfigs",

  WireGuardGenerateNewKeys: "WireGuardGenerateNewKeys",
  WireGuardSetKeysRotationInterval: "WireGuardSetKeysRotationInterval",

  SetPreference: "SetPreference",
  SetObfsProxy: "SetObfsProxy",
  SetUserPreferences: "SetUserPreferences",

  WiFiAvailableNetworks: "WiFiAvailableNetworks",
  WiFiCurrentNetwork: "WiFiCurrentNetwork",

  ParanoidModeSetPasswordReq: "ParanoidModeSetPasswordReq",
});

const daemonResponses = Object.freeze({
  ErrorResp: "ErrorResp",
  ErrorRespDelayed: "ErrorRespDelayed",

  EmptyResp: "EmptyResp",
  HelloResp: "HelloResp",
  APIResponse: "APIResponse",

  SettingsResp: "SettingsResp",
  DiagnosticsGeneratedResp: "DiagnosticsGeneratedResp",

  VpnStateResp: "VpnStateResp",
  ConnectedResp: "ConnectedResp",
  DisconnectedResp: "DisconnectedResp",
  ServerListResp: "ServerListResp",
  PingServersResp: "PingServersResp",
  CheckAccessiblePortsResponse: "CheckAccessiblePortsResponse",
  SetAlternateDNSResp: "SetAlternateDNSResp",
  DnsPredefinedConfigsResp: "DnsPredefinedConfigsResp",
  KillSwitchStatusResp: "KillSwitchStatusResp",
  AccountStatusResp: "AccountStatusResp",

  SplitTunnelStatus: "SplitTunnelStatus",
  SplitTunnelAddAppCmdResp: "SplitTunnelAddAppCmdResp",
  InstalledAppsResp: "InstalledAppsResp",
  AppIconResp: "AppIconResp",

  WiFiAvailableNetworksResp: "WiFiAvailableNetworksResp",
  WiFiCurrentNetworkResp: "WiFiCurrentNetworkResp",

  ServiceExitingResp: "ServiceExitingResp",
});

export const AppUpdateInfoType = Object.freeze({
  Default: "default",
  Manual: "manual",
  Beta: "beta",
});

const ErrorRespTypes = Object.freeze({
  ErrorUnknown: 0,
  ErrorParanoidModePasswordError: 1,
});

var messageBoxFunction = null;
function RegisterMsgBoxFunc(mbFunc) {
  messageBoxFunction = mbFunc;
}
async function messageBox(cfg) {
  if (!cfg || !messageBoxFunction) return null;
  return await messageBoxFunction(cfg);
}

// JavaScript does not support int64 (and do not know how to serialize it)
// Here we are serializing BigInt manually (if necessary)
function toJson(data) {
  if (data === undefined) {
    return new Error("Nothing to serialize (object undefined)");
  }

  let intCount = 0;
  let repCount = 0;

  const json = JSON.stringify(data, (_, v) => {
    if (typeof v === "bigint") {
      intCount += 1;
      return `${v}#bigint`;
    }
    return v;
  });

  const res = json.replace(/"(-?\d+)#bigint"/g, (_, a) => {
    repCount += 1;
    return a;
  });

  if (repCount > intCount) {
    // You have a string somewhere that looks like "123#bigint";
    throw new Error(
      "BigInt serialization pattern conflict with a string value."
    );
  }

  return res;
}

// send request to connected daemon
function send(request, reqNo) {
  if (socket == null) throw Error("Unable to send request (socket is closed)");

  if (!request.ProtocolSecret) {
    request.ProtocolSecret = ParanoidModeSecret;
  }

  if (!request.Command) {
    throw Error('Unable to send request ("Command" parameter not defined)');
  }
  if (typeof request.Command === "undefined") {
    throw Error(
      'Unable to send request. Unknown command: "' + request.Command + '"'
    );
  }

  if (typeof reqNo === "undefined") {
    requestNo += 1;
    reqNo = requestNo;
  }
  request.Idx = reqNo;

  let serialized = toJson(request);
  // : Full logging is only for debug. Must be removed from production!
  //log.debug(`==> ${serialized}`);
  if (request.Command == "APIRequest")
    log.debug(`==> ${request.Command}  [${request.Idx}] ${request.APIPath}`);
  else log.debug(`==> ${request.Command}  [${request.Idx}]`);
  socket.write(`${serialized}\n`);

  return request.Idx;
}

function addWaiter(waiter, timeoutMs) {
  // create signaling promise
  const promise = new Promise((resolve, reject) => {
    // 'resolve' will be called in 'processResponse()'
    waiter.promiseResolve = resolve;
    waiter.promiseReject = reject;

    // remove waiter after timeout
    setTimeout(
      () => {
        for (let i = 0; i < waiters.length; i += 1) {
          if (waiters[i] === waiter) {
            waiters.splice(i, 1);
            reject(
              new Error("Response timeout (no response from the daemon).")
            );
            break;
          }
        }
      },

      timeoutMs != null && timeoutMs > 0 ? timeoutMs : DefaultResponseTimeoutMs
    );
  });

  // register new waiter
  waiters.push(waiter);

  return promise;
}

// If 'waitRespCommandsList' defined - the waiter will accept ANY response
// which mach one of elements in 'waitRespCommandsList'.
// Otherwise, waiter will accept only response with correspond response index.
function sendRecv(request, waitRespCommandsList, timeoutMs) {
  requestNo += 1;

  const waiter = {
    responseNo: requestNo,
    waitForCommandsList: waitRespCommandsList,
  };

  if (socket == null) {
    return new Promise((resolve, reject) => {
      reject(new Error("Error: Daemon is not connected"));
    });
  }

  let promise = addWaiter(waiter, timeoutMs);

  // send data
  try {
    send(request, requestNo);
  } catch (e) {
    console.error(e);
    throw e;
  }

  return promise;
}

function commitSession(sessionRespObj) {
  if (sessionRespObj == null) return;
  const session = {
    AccountID: sessionRespObj.AccountID,
    Session: sessionRespObj.Session,
    WgPublicKey: sessionRespObj.WgPublicKey,
    WgLocalIP: sessionRespObj.WgLocalIP,
    WgUsePresharedKey: sessionRespObj.WgUsePresharedKey,
    WgKeyGenerated: new Date(sessionRespObj.WgKeyGenerated * 1000),
    WgKeysRegenIntervalSec: sessionRespObj.WgKeysRegenInerval, // note! spelling error in received parameter name
  };
  store.commit(`account/session`, session);
  if (session.Session)
    store.commit("settings/isExpectedAccountToBeLoggedIn", true);
  return session;
}

function requestGeoLookupAsync() {
  setTimeout(async () => {
    try {
      await GeoLookup();
    } catch (e) {
      console.log(e);
    }
  }, 0);
}

function doResetSettings() {
  // Necessary to initialize selected VPN servers
  store.dispatch("settings/resetToDefaults");
}

async function processResponse(response) {
  const obj = JSON.parse(response);

  if (obj != null && obj.Command != null) {
    // TODO: Full logging is only for debug. Must be removed from production!
    //log.log(`<== ${obj.Command} ${response.length > 512 ? " ..." : response}`);
    //log.log(`<== ${response}`);
    if (obj.Command == "APIResponse")
      log.debug(
        `<== ${obj.Command}  [${obj.Idx}] ${obj.APIPath}` +
          (obj.Error ? " Error!" : "")
      );
    else log.debug(`<== ${obj.Command} [${obj.Idx}]`);
  } else log.error(`<== ${response}`);

  if (obj == null || obj.Command == null || obj.Command.length <= 0) return;

  switch (obj.Command) {
    case daemonResponses.HelloResp:
      store.commit("daemonVersion", obj.Version);
      store.commit("daemonProcessorArch", obj.ProcessorArch);

      if (obj.SettingsSessionUUID) {
        const ssID = obj.SettingsSessionUUID;
        // SettingsSessionUUID allows to detect situations when settings was erased
        // This value should be the same as on daemon side. If it differs - current settings should be erased to default state
        if (ssID != store.state.settings.SettingsSessionUUID) {
          // UUID not equal to the UUID received from daemon: reset settings
          if (store.state.settings.SettingsSessionUUID) doResetSettings();
          // save new UUID received from daemon
          store.commit("settings/settingsSessionUUID", ssID);
        }
      }

      // Check minimal required daemon version
      if (IsNewVersion(obj.Version, config.MinRequiredDaemonVer)) {
        store.commit("daemonIsOldVersionError", true);
        return;
      }
      store.commit("daemonIsOldVersionError", false);

      commitSession(obj.Session);

      // request account status update every app start
      if (store.getters["account/isLoggedIn"]) AccountStatus();

      if (obj.DisabledFunctions) {
        store.commit("disabledFunctions", obj.DisabledFunctions);
        if (obj.DisabledFunctions.WireGuardError) {
          // not able to use WG. Set OpenVPN as a default protocol
          store.commit("settings/vpnType", VpnTypeEnum.OpenVPN);
        }
      }

      if (obj.DaemonSettings) {
        store.dispatch("settings/daemonSettings", obj.DaemonSettings);
      }

      {
        // Save DNS abilities
        store.commit("dnsAbilities", obj.Dns);
        // If the dns abilities does not fit the current custom dns configuration - reset custom dns configuration
        let curDnsEncryption = store.state.settings.dnsCustomCfg.Encryption;
        if (
          (curDnsEncryption === DnsEncryption.DnsOverTls &&
            obj.Dns.CanUseDnsOverTls !== true) ||
          (curDnsEncryption === DnsEncryption.DnsOverHttps &&
            obj.Dns.CanUseDnsOverHttps !== true)
        ) {
          store.commit("settings/dnsIsCustom", false);
          store.commit("settings/dnsCustomCfg", {
            DnsHost: "",
            Encryption: DnsEncryption.None,
            DohTemplate: "",
          });
        }
      }

      // save ParanoidMode status
      {
        let isPmPassError = obj.ParanoidMode.IsEnabled && !ParanoidModeSecret;
        store.commit("paranoidModeStatus", obj.ParanoidMode);
        store.commit("uiState/isParanoidModePasswordView", isPmPassError);

        if (obj.ParanoidMode.IsEnabled === false) ParanoidModeSecret = "";
      }

      // check accessible ports
      {
        if (!store.getters["account/isLoggedIn"]) {
          CheckAccessiblePorts(); // request all accessible ports
        }
      }
      break;

    case daemonResponses.SettingsResp:
      store.dispatch("settings/daemonSettings", obj);
      break;

    case daemonResponses.AccountStatusResp:
      //obj.APIStatus:       apiCode,
      //obj.APIErrorMessage: apiErrMsg,
      store.dispatch(`account/accountStatus`, obj);
      break;

    case daemonResponses.VpnStateResp:
      if (obj.StateVal == null) break;
      store.commit("vpnState/connectionState", obj.StateVal);
      break;

    case daemonResponses.ConnectedResp:
      {
        let connectionInfo = Object.assign({}, obj);
        connectionInfo.ConnectedSince = new Date(obj.TimeSecFrom1970 * 1000);

        store.dispatch(`vpnState/connectionInfo`, connectionInfo);
        store.commit("uiState/isPauseResumeInProgress", false);
        requestGeoLookupAsync();
      }
      break;

    case daemonResponses.DisconnectedResp:
      store.commit(`vpnState/disconnected`, obj.ReasonDescription);
      store.commit("vpnState/connectionState", VpnStateEnum.DISCONNECTED); // to properly raise value-changed event
<<<<<<< HEAD
      store.commit("uiState/isPauseResumeInProgress", false);
=======

      // If IsStateInfo === true - it is not an disconneection event, it is just status info "disconnected"
      // No need to disable firewall in this case
      if (obj.IsStateInfo === true) break;

>>>>>>> a69d4414
      if (store.state.settings.firewallDeactivateOnDisconnect === true) {
        await EnableFirewall(false);
      }
      requestGeoLookupAsync();
      break;

    case daemonResponses.ServerListResp:
      if (obj.VpnServers == null) break;
      store.dispatch(`vpnState/servers`, obj.VpnServers);
      break;

    case daemonResponses.PingServersResp: {
      if (obj.PingResults == null) break;
      store.dispatch(`vpnState/updatePings`, obj.PingResults);
      break;
    }

    case daemonResponses.CheckAccessiblePortsResponse:
      store.dispatch(`settings/notifyAccessiblePortsInfo`, obj.Ports);
      break;

    case daemonResponses.SetAlternateDNSResp:
      if (obj.IsSuccess == null) break;
      if (obj.IsSuccess !== true) {
        if (obj.ErrorMessage) {
          await messageBox({
            type: "error",
            buttons: ["OK"],
            message: `Failed to change DNS`,
            detail: obj.ErrorMessage,
          });
        }
        break;
      }
      if (obj.ChangedDNS == null) break;
      store.dispatch(`vpnState/dns`, obj.ChangedDNS);
      break;

    case daemonResponses.DnsPredefinedConfigsResp:
      // NOTE: currently this code is not in use
      // Please, refer to 'RequestDnsPredefinedConfigs()' for details
      if (obj.DnsConfigs)
        store.commit(`dnsPredefinedConfigurations`, obj.DnsConfigs);
      break;

    case daemonResponses.KillSwitchStatusResp:
      if (obj) {
        delete obj.Idx;
        delete obj.Command;
      }

      store.dispatch(`vpnState/firewallState`, obj);

      if (
        store.state.location == null &&
        store.state.vpnState.connectionState === VpnStateEnum.DISCONNECTED
      ) {
        // if no geolocation info available - request geolocation
        requestGeoLookupAsync();
      }
      break;
    case daemonResponses.WiFiCurrentNetworkResp:
      store.commit(`vpnState/currentWiFiInfo`, {
        SSID: obj.SSID,
        IsInsecureNetwork: obj.IsInsecureNetwork,
      });
      break;
    case daemonResponses.WiFiAvailableNetworksResp:
      store.commit(`vpnState/availableWiFiNetworks`, obj.Networks);
      break;

    case daemonResponses.SplitTunnelStatus:
      store.commit(`vpnState/splitTunnelling`, obj);
      break;

    case daemonResponses.ServiceExitingResp:
      if (_onDaemonExitingCallback) _onDaemonExitingCallback();
      break;

    case daemonResponses.ErrorRespDelayed:
      if (obj.ErrorMessage) {
        console.log("ERROR response (delayed):", obj.ErrorMessage);

        // Wait some time before showing message (let app to start)
        setTimeout(async () => {
          await messageBox({
            type: "error",
            buttons: ["OK"],
            message: `IVPN daemon notifies of an error that occurred earlier`,
            detail: obj.ErrorMessage,
          });
        }, 3000);
      }
      break;

    case daemonResponses.ErrorResp:
      if (obj.ErrorMessage) console.log("ERROR response:", obj.ErrorMessage);

      if (obj.ErrorType == ErrorRespTypes.ErrorParanoidModePasswordError) {
        store.commit("uiState/isParanoidModePasswordView", true);
      } else {
        console.log("!!!!!!!!!!!!!!!!!!!!!!!!!!!!!!!!!!!!!!!!!!!!!!!!!!!!!!");
        console.log("!!!!!!!!!!!!!!!!!!!!!! ERROR RESP !!!!!!!!!!!!!!!!!!!!");
        console.log("!!!!!!!!!!!!!!!!!!!!!!!!!!!!!!!!!!!!!!!!!!!!!!!!!!!!!!");
      }
      break;

    default:
  }

  // Process waiters
  for (let i = 0; i < waiters.length; i += 1) {
    // check response index
    if (waiters[i].responseNo === obj.Idx) {
      if (
        obj.Command === daemonResponses.ErrorResp &&
        obj.ErrorMessage != null
      ) {
        waiters[i].promiseReject(obj.ErrorMessage);
        continue;
      }

      waiters[i].promiseResolve(obj);
      // remove waiter
      waiters.splice(i, 1);
      i -= 1;
    } else {
      // check response command
      let waitingCommands = waiters[i].waitForCommandsList;
      if (waitingCommands != null && waitingCommands.length > 0) {
        for (let c = 0; c < waitingCommands.length; c++) {
          if (waitingCommands[c] === obj.Command) {
            waiters[i].promiseResolve(obj);
            // remove waiter
            waiters.splice(i, 1);
            i -= 1;
          }
        }
      }
    }
  }
}

let receivedBuffer = "";
function onDataReceived(received) {
  if (received == "") return;
  const responses = received.toString().split("\n");

  const cnt = responses.length;
  if (cnt <= 0) return;

  // Each daemon response ends by new line ('\n') symbol
  // Therefore, the last response in 'responses' array have to be empty (because of .split("\n"))
  // If last response is not empty - this response is not fully received. He have to wait for the rest data.
  for (let i = 0; i < cnt - 1; i++) {
    let resp = receivedBuffer + responses[i];
    receivedBuffer = "";

    if (resp.length > 0) {
      try {
        processResponse(resp);
      } catch (e) {
        log.error("Error processing daemon response: ", e);
      }
    }
  }

  if (responses[cnt - 1].length > 0) {
    // Each daemon response ends by new line ('\n') symbol
    // Therefore, the last response in 'responses' array have to be empty (because of .split("\n"))
    // If last response is not empty - this response is not fully received. He have to wait for the rest data.
    if (receivedBuffer != "") receivedBuffer += responses[cnt - 1];
    else receivedBuffer = responses[cnt - 1];
  }
}

//////////////////////////////////////////////////////////////////////////////////////////
/// PUBLIC METHODS
//////////////////////////////////////////////////////////////////////////////////////////

var _onDaemonExitingCallback = null;

function makeHelloRequest(isSimpleConnect) {
  let appVersion = "";
  try {
    appVersion = `${require("electron").app.getVersion()}:Electron UI`;
  } catch (e) {
    console.error(e);
  }

  let helloReq = {
    Command: daemonRequests.Hello,
    ClientType: 0, // 0 - UI client; 1 - CLI
    Version: appVersion,
  };

  if (isSimpleConnect !== true) {
    helloReq = Object.assign(helloReq, {
      GetServersList: true,
      GetStatus: true,
      GetConfigParams: true,
      GetSplitTunnelStatus: true,
      GetWiFiCurrentState: true,
    });
  }

  return helloReq;
}

// Check is required operations to convert and synchronize the old-style settings with the daemon
function isNeedToConvertAndSyncOldSettings() {
  let settings = store.state.settings;
  // settings upgrade: 3.7.0 -> 3.8.1 ('autoConnectOnLaunch' now keeps on daemon's side)
  const oldIsAutoconnectOnLaunch = settings["autoConnectOnLaunch"];
  if (oldIsAutoconnectOnLaunch !== undefined) {
    return true;
  }

  // settings upgrade: 3.9.43 -> 3.10.x ('wifi' now keeps on daemon's side)
  const oldIsWifiSettings = settings["wifi"];
  if (oldIsWifiSettings !== undefined) {
    return true;
  }
  return false;
}

// Perform required operations to convert and synchronize the old-style settings with the daemon
async function convertAndSyncOldSettings() {
  let settings = store.state.settings;

  // settings upgrade: 3.7.0 -> 3.8.1 ('autoConnectOnLaunch' n ow keeps on daemon's side)
  const oldIsAutoconnectOnLaunch = settings["autoConnectOnLaunch"];
  if (oldIsAutoconnectOnLaunch !== undefined) {
    try {
      // send current settings to daemon
      await sendRecv({
        Command: daemonRequests.SetPreference,
        Key: "autoconnect_on_launch",
        Value: `${oldIsAutoconnectOnLaunch}`,
      });

      // forget old-style value
      delete settings["autoConnectOnLaunch"];
      store.commit("settings/replaceState", settings);
    } catch (e) {
      log.error(
        "Failed to convert old style settings (autoconnect_on_launch): " + e
      );
    }
  }

  // settings upgrade: 3.9.43 -> 3.10.x ('wifi' now keeps on daemon's side)
  const oldIsWifiSettings = settings["wifi"];
  if (oldIsWifiSettings !== undefined) {
    try {
      // send current settings to daemon
      SetWiFiSettings(JSON.parse(JSON.stringify(oldIsWifiSettings)));
      // forget old-style value
      delete settings["wifi"];
      store.commit("settings/replaceState", settings);
    } catch (e) {
      log.error("Failed to convert old style settings (wifi): " + e);
    }
  }
}

async function startNotifyDaemonOnParamsChange() {
  var timerNotifyDaemonOnParamsChange = null;

  // subscribe to changes in a store
  store.subscribe((mutation) => {
    try {
      switch (mutation.type) {
        case "settings/serverEntry":
        case "settings/serverExit":
        case "settings/isFastestServer":
        case "settings/isRandomServer":
        case "settings/isRandomExitServer":
        case "settings/setPort":
        case "settings/port":
        case "settings/isMultiHop":
        case "settings/serverEntryHostId":
        case "settings/serverExitHostId":
        case "settings/vpnType":
        case "settings/firewallActivateOnConnect":
        case "settings/enableIPv6InTunnel":
        case "settings/showGatewaysWithoutIPv6":
        case "settings/isAntitracker":
        case "settings/dnsIsCustom":
        case "settings/dnsCustomCfg":
        case "settings/mtu":
        case "settings/ovpnProxyType":
        case "settings/ovpnProxyServer":
        case "settings/ovpnProxyPort":
        case "settings/ovpnProxyUser":
        case "settings/ovpnProxyPass":
        case "settings/serversFastestExcludeList":
          {
            //console.debug("Notifying daemon:", mutation.type);

            // reduce notifications amount: send notifications not often than once per second
            let tId = timerNotifyDaemonOnParamsChange;
            if (tId) {
              timerNotifyDaemonOnParamsChange = null;
              clearTimeout(tId);
            }
            timerNotifyDaemonOnParamsChange = setTimeout(() => {
              NotifyDaemonConnectionSettings();
              timerNotifyDaemonOnParamsChange = null;
            }, 1000);
          }
          break;

        default:
      }
    } catch (e) {
      console.error("Error in store subscriber:", e);
    }
  });

  // Send initial data to a daemon
  NotifyDaemonConnectionSettings();
}

async function ConnectToDaemon(setConnState, onDaemonExitingCallback) {
  _onDaemonExitingCallback = onDaemonExitingCallback;

  if (socket != null) {
    socket.destroy();
    socket = null;
  }

  if (setConnState === undefined)
    setConnState = function (state) {
      store.commit("daemonConnectionState", state);
    };

  // Read information about connection parameters from a file
  let portFile = await GetPortInfoFilePath();
  let portInfo = null;
  try {
    const connData = fs.readFileSync(portFile).toString();
    const parsed = connData.split(":");
    if (parsed.length !== 2) throw new Error("Failed to parse port-info file");
    portInfo = { port: parsed[0], secret: parsed[1] };
  } catch (e) {
    log.error(
      `DAEMON CONNECTION ERROR: Unable to obtain IVPN daemon connection parameters: ${e}`
    );
    throw e;
  }

  return new Promise((resolve, reject) => {
    if (!portInfo) {
      setConnState(DaemonConnectionType.NotConnected);
      reject("IVPN daemon connection info is unknown.");
      return;
    }

    // initialize current default state
    store.commit("vpnState/connectionState", VpnStateEnum.DISCONNECTED);

    socket = new net.Socket();
    socket.setNoDelay(true);

    socket
      .on("connect", async () => {
        let isNeedConvertSettings = isNeedToConvertAndSyncOldSettings();

        // SEND HELLO
        // eslint-disable-next-line no-undef
        const secretBInt = BigInt(`0x${portInfo.secret}`);
        let helloReq = makeHelloRequest(isNeedConvertSettings);
        helloReq.Secret = secretBInt;

        try {
          const disconnectDaemonFunc = function (err) {
            if (!err) return;
            setConnState(DaemonConnectionType.NotConnected);

            if (socket) {
              socket.destroy();
              socket = null;
            }

            log.error(err);
            reject(err); // REJECT
          };

          let svrListWaiter = {
            waitForCommandsList: [daemonResponses.ServerListResp],
          };
          let promiseWaiterServers = null;

          setConnState(DaemonConnectionType.Connecting);

          if (isNeedConvertSettings !== true)
            promiseWaiterServers = addWaiter(svrListWaiter, 11000);
          await sendRecv(helloReq, null, 10000);

          // the 'store.state.daemonVersion' and 'store.state.daemonIsOldVersionError' must be already initialized
          if (store.state.daemonIsOldVersionError === true) {
            const err = Error(
              `Unsupported IVPN Daemon version: v${store.state.daemonVersion} (minimum required v${config.MinRequiredDaemonVer})`
            );
            err.unsupportedDaemonVersion = true;
            disconnectDaemonFunc(err); // REJECT
            return;
          }

          if (isNeedConvertSettings === true) {
            await convertAndSyncOldSettings();
            helloReq = makeHelloRequest();

            promiseWaiterServers = addWaiter(svrListWaiter, 11000);
            await sendRecv(helloReq, null, 10000);
          }

          // waiting for all required responses
          try {
            await promiseWaiterServers;
          } catch (e) {
            disconnectDaemonFunc(Error(`Timeout: obtaining servers list`)); // REJECT
            return;
          }

          // Saving 'connected' state to a daemon
          setConnState(DaemonConnectionType.Connected);

          // start daemon notification about connection parameters change
          startNotifyDaemonOnParamsChange();

          PingServers();

          resolve(); // RESOLVE
        } catch (e) {
          log.error(`Error receiving Hello response: ${e}`);
          reject(e); // REJECT
        }
      })
      .on("data", onDataReceived);

    socket.on("close", () => {
      // Save 'disconnected' state
      setConnState(DaemonConnectionType.NotConnected);
      log.debug("Connection closed");

      socket = null;
    });

    socket.on("error", (e) => {
      log.error(`Connection error: ${e}`);
      reject(e);

      socket = null;
    });

    log.debug("Connecting to daemon...");
    try {
      socket.connect(parseInt(portInfo.port, 10), "127.0.0.1");
    } catch (e) {
      log.error("Daemon connection error: ", e);
    }
  });
}

async function Login(accountID, force, captchaID, captcha, confirmation2FA) {
  let resp = await sendRecv({
    Command: daemonRequests.SessionNew,
    AccountID: accountID,
    ForceLogin: force,
    CaptchaID: captchaID,
    Captcha: captcha,
    Confirmation2FA: confirmation2FA,
  });

  if (resp.APIStatus === API_SUCCESS) commitSession(resp.Session);

  // Returning whole response object (even in case of error)
  // it contains details about error
  return resp;
}

async function Logout(
  needToResetSettings,
  needToDisableFirewall,
  isCanDeleteSessionLocally
) {
  const isExpectedAccountToBeLoggedIn =
    store.state.settings.isExpectedAccountToBeLoggedIn;

  try {
    store.commit("settings/isExpectedAccountToBeLoggedIn", false);
    await sendRecv({
      Command: daemonRequests.SessionDelete,
      NeedToResetSettings: needToResetSettings,
      NeedToDisableFirewall: needToDisableFirewall,
      IsCanDeleteSessionLocally: isCanDeleteSessionLocally,
    });
  } catch (e) {
    if (isExpectedAccountToBeLoggedIn)
      store.commit("settings/isExpectedAccountToBeLoggedIn", true);
    throw e;
  }

  if (needToResetSettings === true) {
    doResetSettings();
  }
}

async function AccountStatus() {
  return await sendRecv({ Command: daemonRequests.AccountStatus });
}

async function GetAppUpdateInfo(appUpdateType) {
  try {
    let apiAlias = "";
    let apiAliasSign = "";

    if (appUpdateType === AppUpdateInfoType.Manual) {
      switch (Platform()) {
        case PlatformEnum.Windows:
          apiAlias = "updateInfo_manual_Windows";
          apiAliasSign = "updateSign_manual_Windows";
          break;
        case PlatformEnum.macOS:
          apiAlias = "updateInfo_manual_macOS";
          apiAliasSign = "updateSign_manual_macOS";
          break;
        case PlatformEnum.Linux:
          apiAlias = "updateInfo_manual_Linux";
          break;
      }
    } else if (appUpdateType === AppUpdateInfoType.Beta) {
      switch (Platform()) {
        case PlatformEnum.Windows:
          apiAlias = "updateInfo_beta_Windows";
          apiAliasSign = "updateSign_beta_Windows";
          break;
        case PlatformEnum.macOS:
          apiAlias = "updateInfo_beta_macOS";
          apiAliasSign = "updateSign_beta_macOS";
          break;
        case PlatformEnum.Linux:
          apiAlias = "updateInfo_beta_Linux";
          break;
      }
    } else {
      switch (Platform()) {
        case PlatformEnum.Windows:
          apiAlias = "updateInfo_Windows";
          apiAliasSign = "updateSign_Windows";
          break;
        case PlatformEnum.macOS:
          apiAlias = "updateInfo_macOS";
          apiAliasSign = "updateSign_macOS";
          break;
        case PlatformEnum.Linux:
          // For Linux it is not required to get update signature
          // because are not perform automatic update for Linux.
          // We just notifying users about new update available.
          // Info:
          //    Linux update is based on Linux repository (standard way for linux platforms)
          //    (all binaries are signed by PGP key)
          //apiAliasSign = "updateSign_Linux";
          apiAlias = "updateInfo_Linux";
          break;
      }
    }

    if (!apiAlias && !apiAliasSign) throw new Error("Unsupported platform");

    let updateInfoResp = await sendRecv({
      Command: daemonRequests.APIRequest,
      APIPath: apiAlias,
    });

    let updateInfoSignResp = null;
    if (apiAliasSign) {
      updateInfoSignResp = await sendRecv({
        Command: daemonRequests.APIRequest,
        APIPath: apiAliasSign,
      });
    }

    let respRaw = null;
    let signRespRaw = null;
    if (updateInfoResp) respRaw = updateInfoResp.ResponseData;
    if (updateInfoSignResp) signRespRaw = updateInfoSignResp.ResponseData;

    return {
      updateInfoRespRaw: respRaw,
      updateInfoSignRespRaw: signRespRaw,
    };
  } catch (e) {
    console.error("Failed to check latest update info: ", e);
  }
  return null;
}

var _geoLookupLastRequestId = 0;
async function GeoLookup() {
  // Save unique 'requestID'.
  // If there are already any 'doGeoLookup()' in progress - they will be stopped due to new
  _geoLookupLastRequestId += 1;

  // mark 'Checking geolookup...'
  store.commit("isRequestingLocation", true);
  store.commit("isRequestingLocationIPv6", true);

  // erase all known locations
  store.commit("location", null);
  store.commit("locationIPv6", null);

  // IPv4 request...
  doGeoLookup(_geoLookupLastRequestId);
  // IPv6 request ...
  doGeoLookup(_geoLookupLastRequestId, true);
}

async function doGeoLookup(requestID, isIPv6, isRetryTry) {
  if (isIPv6 == undefined) isIPv6 = false;

  let ipVerStr = isIPv6 ? "(IPv6)" : "(IPv4)";

  // Determining the properties names (according to 'isIPv6' parameter)
  let propName_Location = isIPv6 == true ? "locationIPv6" : "location";
  let propName_IsRequestingLocation =
    isIPv6 == true ? "isRequestingLocationIPv6" : "isRequestingLocation";

  // Function returns 'true' then we received location info in disconnected state
  let isRealGeoLocationCheck = function () {
    return (
      store.state.vpnState.connectionState === VpnStateEnum.DISCONNECTED ||
      store.getters["vpnState/isPaused"]
    );
  };

  // Set correct geo-lookup IPvX view based on the data which is already exists
  // (e.g. if there is no IPv6 data but IPv4 is already exists -> switch to IPv4 view)
  let setCorrectGeoIPView = function () {
    const isIPv6View = store.state.uiState.isIPv6View;
    if (
      isIPv6View === true &&
      !store.state.locationIPv6 &&
      store.state.location
    )
      store.commit("uiState/isIPv6View", false);
    else if (
      isIPv6View === false &&
      !store.state.location &&
      store.state.locationIPv6
    )
      store.commit("uiState/isIPv6View", true);
  };

  let retLocation = null;
  let isRealGeoLocationOnStart = isRealGeoLocationCheck();

  // mark 'Checking geolookup...'
  store.commit(propName_IsRequestingLocation, true);

  // To run new location request - the location info should be empty
  // Otherwise - skip this request (since location already known)
  if (store.state["propName_Location"] != null) {
    // un-mark 'Checking geolookup...'
    store.commit(propName_IsRequestingLocation, false);
    log.info(`The ${ipVerStr} location already defined`);
    return;
  }
  if (requestID != _geoLookupLastRequestId) {
    // un-mark 'Checking geolookup...'
    store.commit(propName_IsRequestingLocation, false);
    log.info("New API 'geo-lookup' request detected. Skipping current.");
    return;
  }

  let doNotRetry = false;
  // DO REQUEST ...
  try {
    let resp = await sendRecv({
      Command: daemonRequests.APIRequest,
      APIPath: "geo-lookup",
      IPProtocolRequired: isIPv6 ? 2 : 1, // IPvAny = 0, IPv4 = 1, IPv6 = 2
    });

    if (resp.Error !== "") {
      log.warn(`API 'geo-lookup' error: ${ipVerStr} ${resp.Error}`);

      setCorrectGeoIPView();

      const errStr = resp.Error.toLowerCase();
      // check error: if no route OR no protocol support - no sense to retry new requests
      if (
        // TODO! necessary to avoid checking text description of the golang errors
        errStr.includes("no ipv6 support") ||
        errStr.includes("no route to host")
      )
        doNotRetry = true;
    } else {
      if (isRealGeoLocationOnStart != isRealGeoLocationCheck()) {
        log.warn(`Skip geo-lookup result ${ipVerStr} (conn. state changed)`);
      } else {
        // {"ip_address":"","isp":"","organization":"","country":"","country_code":"","city":"","latitude": 0.0,"longitude":0.0,"isIvpnServer":false}
        retLocation = JSON.parse(`${resp.ResponseData}`);
        if (!retLocation || !retLocation.latitude || !retLocation.longitude) {
          log.warn(`API ERROR: bad geo-lookup response`);
          retLocation = null;
        } else {
          retLocation.isRealLocation = isRealGeoLocationOnStart;
          log.info("API: 'geo-lookup' success.");
          store.commit(propName_Location, retLocation);

          setTimeout(() => {
            setCorrectGeoIPView();
          }, 2000);
        }
      }
    }
  } catch (e) {
    log.warn(`geo-lookup error ${ipVerStr}`, e.toString());
    setCorrectGeoIPView();
  } finally {
    store.commit(propName_IsRequestingLocation, false); // un-mark 'Checking geolookup...'
  }

  if (doNotRetry == false && retLocation == null && !isRetryTry) {
    for (let r = 1; r <= 3; r++) {
      // if there already new request available - skip executing current request
      if (requestID != _geoLookupLastRequestId) {
        log.info("New API 'geo-lookup' request detected. Skipping current");
        break;
      }

      log.warn(`Geo-lookup request failed ${ipVerStr}. Retrying (${r})...`);

      let promise = new Promise((resolve) => {
        store.commit(propName_IsRequestingLocation, true); // mark 'Checking geolookup...'
        setTimeout(() => {
          if (!requestID == _geoLookupLastRequestId) {
            resolve(null);
            return;
          }
          resolve(doGeoLookup(requestID, isIPv6, true));
        }, r * 1000);
      });

      retLocation = await promise;
      if (retLocation != null) break;
    }
  }
}

async function ServersUpdateRequest() {
  send({
    Command: daemonRequests.GetServers,
    RequestServersUpdate: true, //Force to update servers from the backend (locations, hosts and hosts load)
  });
}

let pingServersPromise = null;
async function PingServers() {
  const p = pingServersPromise;
  if (p) {
    console.debug("Pinging already in progress. Waiting...");
    return await p;
  }

  let ret = null;
  store.commit("vpnState/isPingingServers", true);
  try {
    pingServersPromise = sendRecv(
      {
        Command: daemonRequests.PingServers,
        TimeOutMs: PingServersTimeoutMs,
        VpnTypePrioritization: true,
        VpnTypePrioritized: store.state.settings.vpnType,
      },
      [daemonResponses.PingServersResp]
    );

    ret = await pingServersPromise;
  } finally {
    pingServersPromise = null;
    store.commit("vpnState/isPingingServers", false);
  }
  return ret;
}

async function CheckAccessiblePorts(portsToCheck) {
  // if ports to ckeck is not defined - test only ports applicable for current selected protocol
  if (!portsToCheck) {
    let portsToCheckNormalised = store.getters["vpnState/connectionPorts"];
    portsToCheck = [];
    // we have to convert port objects to required format
    for (let p of portsToCheckNormalised) {
      portsToCheck.push({
        port: p.port,
        type: p.type == PortTypeEnum.UDP ? "UDP" : "TCP",
      });
    }
  }

  await sendRecv({
    Command: daemonRequests.CheckAccessiblePorts,
    PortsToTest: portsToCheck,
  });
}

async function GetDiagnosticLogs() {
  let logs = await sendRecv({ Command: daemonRequests.GenerateDiagnostics });

  // remove internal protocol variables
  delete logs.Command;
  delete logs.Idx;

  return logs;
}

async function NotifyDaemonConnectionSettings() {
  const paramsObj = InitConnectionParamsObject();

  await sendRecv({
    Command: daemonRequests.ConnectSettings,
    Params: paramsObj,
  });
}

// The 'Connect' method increasing this value at the method beginning and then checks this value before sending request to a daemon:
//  if the value is not equal to the value at method beginning - do not send 'Connect' request to the daemon.
// (this can happen when 'Disconnect' called OR new call of 'Connect' method)
let connectionRequestId = 0;

async function Connect() {
  const connectID = ++connectionRequestId;

  let settings = store.state.settings;

  // Switching the UI to the 'connecting' view
  // Important! This put UI in un-synchronized state with the real state of the daemon!
  //            Normally we are updating VPN state after connection/disconnection.
  //            But in case of any problems - we have to request VPN status manually (to synchronize the VPN state in UI with the daemon state)
  store.commit("vpnState/connectionState", VpnStateEnum.CONNECTING);

  // In case of "fastest server" or "random server" -> update entry-/exit- servers
  try {
    const isRandomExitSvr = store.getters["settings/isRandomExitServer"];

    // Function to filter applicable multi-hop servers: exclude servers from same Country/ISP
    const filterSvrsExcludeSameCountryIsp = function (servers, svr) {
      if (!servers) return servers;
      let tmpSvrs = servers.filter(
        (s) => s.country_code !== svr.country_code && s.isp !== svr.isp
      );
      if (tmpSvrs.length == 0) return servers; // fallback (if filtered list is empty)
      return tmpSvrs;
    };

    // ENTRY SERVER
    if (store.getters["settings/isFastestServer"]) {
      const funcGetPing = store.getters["vpnState/funcGetPing"];
      // looking for fastest server
      let fastest = store.getters["vpnState/fastestServer"];
      if (fastest == null || funcGetPing(fastest) == null) {
        // request servers ping
        console.log(
          "Connect to fastest server (fastest server not defined). Pinging servers..."
        );

        try {
          // Try to ping servers
          await PingServers();
        } catch (e) {
          console.error(e);
        }

        // fastestServer returns: the server with the lowest latency
        // (looking for the active servers that have latency info)
        // If there is no latency info for any server:
        // - return the nearest server (if geolocation info is known)
        // - else: return the currently selected server (if applicable)
        // - else: return the first server in the list (as a fallback)
        fastest = store.getters["vpnState/fastestServer"];
      }
      if (fastest != null) store.dispatch("settings/serverEntry", fastest);
    } else if (store.getters["settings/isRandomServer"]) {
      // random server
      let servers = store.getters["vpnState/activeServers"];
      if (!isRandomExitSvr) {
        servers = filterSvrsExcludeSameCountryIsp(servers, settings.serverExit);
      }
      let randomIdx = Math.floor(Math.random() * Math.floor(servers.length));
      store.dispatch("settings/serverEntry", servers[randomIdx]);
    }

    // EXIT SERVER
    if (isRandomExitSvr) {
      const servers = store.getters["vpnState/activeServers"];
      const exitServers = filterSvrsExcludeSameCountryIsp(
        servers,
        settings.serverEntry
      );
      const randomIdx = Math.floor(
        Math.random() * Math.floor(exitServers.length)
      );
      store.dispatch("settings/serverExit", exitServers[randomIdx]);
    }
  } catch (e) {
    console.error("Failed to connect: ", e);
    // We have to request VPN status manually (to synchronize the VPN state in UI with the daemon state)
    await RequestVPNState();
    return;
  }

  if (connectID != connectionRequestId) {
    console.log("Connection request cancelled");
    return;
  }

  const paramsObj = InitConnectionParamsObject();

  await sendRecv({
    Command: daemonRequests.Connect,
    Params: paramsObj,
  });
}

async function RequestVPNState() {
  await sendRecv({
    Command: daemonRequests.GetVPNState,
  });
}

async function Disconnect() {
  // Just to cancel current connection request (if we are preparing for connection now)
  ++connectionRequestId;

  if (store.state.vpnState.connectionState === VpnStateEnum.CONNECTED)
    store.commit("vpnState/connectionState", VpnStateEnum.DISCONNECTING);

  await sendRecv(
    {
      Command: daemonRequests.Disconnect,
    },
    [daemonResponses.DisconnectedResp]
  );
}

async function PauseConnection(pauseSeconds) {
  if (pauseSeconds == null) return;
  const vpnState = store.state.vpnState;
  if (vpnState.connectionState !== VpnStateEnum.CONNECTED) return;

  store.commit("uiState/isPauseResumeInProgress", true); // value resets to 'false' when ConnectedResp/DisconnectedResp received
  await sendRecv({
    Command: daemonRequests.PauseConnection,
    Duration: pauseSeconds,
  });
}

async function ResumeConnection() {
  if (!store.getters["vpnState/isPaused"]) return;

  store.commit("uiState/isPauseResumeInProgress", true); // value resets to 'false' when ConnectedResp/DisconnectedResp received
  await sendRecv({
    Command: daemonRequests.ResumeConnection,
  });
}

function throwIfForbiddenToEnableFirewall() {
  if (store.getters["vpnState/isPaused"])
    throw Error("Please, resume connection first to enable Firewall");
}

async function EnableFirewall(enable) {
  if (store.state.vpnState.firewallState.IsPersistent === true) {
    console.error("Not allowed to change firewall state in Persistent mode");
    return;
  }
  if (enable === true) {
    throwIfForbiddenToEnableFirewall();
  }

  await sendRecv({
    Command: daemonRequests.KillSwitchSetEnabled,
    IsEnabled: enable,
  });
}

async function KillSwitchGetStatus() {
  await sendRecv({
    Command: daemonRequests.KillSwitchGetStatus,
  });
}
async function KillSwitchSetAllowApiServers(IsAllowApiServers) {
  await sendRecv({
    Command: daemonRequests.KillSwitchSetAllowApiServers,
    IsAllowApiServers,
  });
}

async function KillSwitchSetAllowLANMulticast(AllowLANMulticast) {
  await sendRecv({
    Command: daemonRequests.KillSwitchSetAllowLANMulticast,
    AllowLANMulticast,
  });
}
async function KillSwitchSetAllowLAN(AllowLAN) {
  await sendRecv({
    Command: daemonRequests.KillSwitchSetAllowLAN,
    AllowLAN,
  });
}
async function KillSwitchSetIsPersistent(IsPersistent) {
  if (IsPersistent === true) {
    throwIfForbiddenToEnableFirewall();
  }
  await sendRecv({
    Command: daemonRequests.KillSwitchSetIsPersistent,
    IsPersistent,
  });
}

async function KillSwitchSetUserExceptions(userExceptions) {
  await sendRecv({
    Command: daemonRequests.KillSwitchSetUserExceptions,
    UserExceptions: userExceptions,
  });
}

async function SplitTunnelGetStatus() {
  let ret = await sendRecv(
    {
      Command: daemonRequests.SplitTunnelGetStatus,
    },
    [daemonResponses.SplitTunnelStatus]
  );
  return ret;
}
async function SplitTunnelSetConfig(IsEnabled, doReset) {
  await sendRecv(
    {
      Command: daemonRequests.SplitTunnelSetConfig,
      IsEnabled,
      Reset: doReset === true,
    },
    [daemonResponses.SplitTunnelStatus]
  );
}

async function SplitTunnelAddApp(execCmd, funcShowMessageBox) {
  let ret = await sendRecv(
    {
      Command: daemonRequests.SplitTunnelAddApp,
      Exec: execCmd,
    },
    [daemonResponses.SplitTunnelAddAppCmdResp, daemonResponses.EmptyResp]
  );

  if (ret != null && ret.Command != daemonResponses.ErrorResp) {
    // save info about added app into "apps favorite list"
    store.dispatch("settings/saveAddedAppCounter", execCmd);
  }

  // Description of Split Tunneling commands sequence to run the application:
  //	[client]					          [daemon]
  //	SplitTunnelAddApp		    ->
  //							            <-	windows:	types.EmptyResp (success)
  //							            <-	linux:		types.SplitTunnelAddAppCmdResp (some operations required on client side)
  //	<windows: done>
  // 	<execute shell command: types.SplitTunnelAddAppCmdResp.CmdToExecute and get PID>
  //  SplitTunnelAddedPidInfo	->
  // 							            <-	types.EmptyResp (success)

  if (ret != null && ret.Command == daemonResponses.EmptyResp) {
    // (Windows) Success
    return;
  }

  if (ret.Command != daemonResponses.SplitTunnelAddAppCmdResp)
    throw new Error("Unexpected response");

  if (ret != null && ret.Command == daemonResponses.SplitTunnelAddAppCmdResp) {
    if (Platform() != PlatformEnum.Linux) {
      throw new Error(
        "Launching external commands in the Split Tunnel environment is not supported for this platform"
      );
    }

    if (ret.IsAlreadyRunning && funcShowMessageBox) {
      let warningMes = ret.IsAlreadyRunningMessage;
      if (!warningMes || warningMes.length <= 0) {
        // Note! Normally, this message will be never used. The text will come from daemon in 'IsAlreadyRunningMessage'
        warningMes =
          "It appears the application is already running. Some applications must be closed before launching them in the Split Tunneling environment or they may not be excluded from the VPN tunnel.";
      }

      let msgBoxConfig = {
        type: "question",
        message: "Do you really want to launch the application?",
        detail: warningMes,
        buttons: ["Cancel", "Launch"],
      };
      let action = await funcShowMessageBox(msgBoxConfig);
      if (action.response == 0) {
        return;
      }
    }

    try {
      let XDG_CURRENT_DESKTOP = process.env["ORIGINAL_XDG_CURRENT_DESKTOP"];
      if (!XDG_CURRENT_DESKTOP)
        XDG_CURRENT_DESKTOP = process.env["XDG_CURRENT_DESKTOP"];

      //-------------------
      // For a security reasons, we are not using SplitTunnelAddAppCmdResp.CmdToExecute command
      // Instead, use hardcoded binary path to execute '/usr/bin/ivpn'
      let eaaArgs = "";
      if (ParanoidModeSecret) {
        eaaArgs = `-eaa_hash '${ParanoidModeSecret}' `;
      }
      let shellCommandToRun = `/usr/bin/ivpn exclude  ${eaaArgs}${execCmd}`;

      var exec = require("child_process").exec;
      let child = exec(shellCommandToRun, {
        env: {
          ...process.env,
          XDG_CURRENT_DESKTOP: XDG_CURRENT_DESKTOP,
          // Inform CLI that it started by the UI
          // The CLI will skip sending 'SplitTunnelAddApp' in this case
          IVPN_STARTED_BY_PARENT: "IVPN_UI",
        },
      });
      //-------------------
      //var spawn = require("child_process").spawn;
      //let child = spawn("/usr/bin/ivpn", ["exclude", execCmd], {
      //  detached: true,
      //  env: {
      //    ...process.env,
      //    XDG_CURRENT_DESKTOP: XDG_CURRENT_DESKTOP,
      //    // Inform CLI that it started by the UI
      //    // The CLI will skip sending 'SplitTunnelAddApp' in this case
      //    IVPN_STARTED_BY_PARENT: "IVPN_UI",
      //  },
      //});
      //// do not exit child process when parent application stops
      //child.unref();
      //-------------------

      console.log(
        "Started command in Split Tunnel environment: PID=",
        child.pid
      );

      // No necessary to send 'SplitTunnelAddedPidInfo'
      // It will ne sent by '/usr/bin/ivpn'
      //    await sendRecv({
      //      Command: daemonRequests.SplitTunnelAddedPidInfo,
      //      Pid: child.pid,
      //      Exec: execCmd,
      //      CmdToExecute: shellCommandToRun,
      //});
    } catch (e) {
      console.error(e);
    }
  }
}

async function SplitTunnelRemoveApp(Pid, Exec) {
  await sendRecv({
    Command: daemonRequests.SplitTunnelRemoveApp,
    Pid,
    Exec,
  });
}

async function GetInstalledApps() {
  try {
    let extraArgsJson = "";
    if (Platform() == PlatformEnum.Windows) {
      // Windows
      let appData = process.env["APPDATA"];
      if (appData)
        extraArgsJson = JSON.stringify({ WindowsEnvAppdata: appData });
    } else if (Platform() == PlatformEnum.Linux) {
      // Linux

      let XDG_CURRENT_DESKTOP = process.env["ORIGINAL_XDG_CURRENT_DESKTOP"];
      if (!XDG_CURRENT_DESKTOP)
        XDG_CURRENT_DESKTOP = process.env["XDG_CURRENT_DESKTOP"];

      // get icons theme name
      let iconsThemeName = "";
      try {
        var execSync = require("child_process").execSync;
        let envs = { ...process.env, XDG_CURRENT_DESKTOP: XDG_CURRENT_DESKTOP };
        iconsThemeName = execSync(
          "/usr/bin/gsettings get org.gnome.desktop.interface icon-theme",
          { env: envs }
        )
          .toString()
          .trim()
          .replace(/^'/, "")
          .replace(/'$/, "");
      } catch (e) {
        console.error(e);
      }

      // get environment variables

      if (process.env.IS_DEBUG) {
        XDG_CURRENT_DESKTOP = "ubuntu:GNOME";
      }

      let XDG_DATA_DIRS = process.env["XDG_DATA_DIRS"];
      let HOME = process.env["HOME"];
      extraArgsJson = JSON.stringify({
        IconsTheme: iconsThemeName,
        EnvVar_XDG_CURRENT_DESKTOP: XDG_CURRENT_DESKTOP,
        EnvVar_XDG_DATA_DIRS: XDG_DATA_DIRS,
        EnvVar_HOME: HOME,
      });
    }

    const responseTimeoutMs = 25 * 1000;
    let appsResp = await sendRecv(
      {
        Command: daemonRequests.GetInstalledApps,
        ExtraArgsJSON: extraArgsJson,
      },
      [daemonResponses.InstalledAppsResp],
      responseTimeoutMs
    );

    if (appsResp == null) {
      return null;
    }
    return appsResp.Apps;
  } catch (e) {
    console.error("GetInstalledApps failed: ", e);
    return null;
  }
}

async function GetAppIcon(binaryPath) {
  if (store.state.vpnState.splitTunnelling.IsCanGetAppIconForBinary !== true) {
    return null;
  }
  try {
    let resp = await sendRecv({
      Command: daemonRequests.GetAppIcon,
      AppBinaryPath: binaryPath,
    });

    if (resp == null) {
      return null;
    }

    return resp.AppIcon;
  } catch (e) {
    console.error("GetInstalledApps failed: ", e);
    return null;
  }
}

async function SetDNS() {
  let Dns = {
    DnsHost: "",
    Encryption: DnsEncryption.None,
    DohTemplate: "",
  };

  let antiTracker = {
    Enabled: false,
    Hardcore: false,
  };

  if (store.state.settings.dnsIsCustom) {
    Dns = store.state.settings.dnsCustomCfg;
  }

  antiTracker = {
    Enabled: store.state.settings.isAntitracker,
    Hardcore: store.state.settings.isAntitrackerHardcore,
  };

  // send change-request
  await sendRecv({
    Command: daemonRequests.SetAlternateDns,
    Dns,
    AntiTracker: antiTracker, // anti-tracker metadata (when enabled: has higher priority than 'Dns')
  });
}

import { GetSystemDohConfigurations } from "@/helpers/main_dns";
async function RequestDnsPredefinedConfigs() {
  //await sendRecv({
  //  Command: daemonRequests.GetDnsPredefinedConfigs,
  //});
  let retCfgs = await GetSystemDohConfigurations();
  if (retCfgs) store.commit(`dnsPredefinedConfigurations`, retCfgs);
  else store.commit(`dnsPredefinedConfigurations`, []);
}

async function SetUserPrefs(userPrefs) {
  if (!userPrefs) return;

  await sendRecv({
    Command: daemonRequests.SetUserPreferences,
    UserPrefs: userPrefs,
  });
}

async function SetAutoconnectOnLaunch(
  enable,
  isApplicableByDaemonInBackground
) {
  if (enable != null && enable != undefined) {
    await sendRecv({
      Command: daemonRequests.SetPreference,
      Key: "autoconnect_on_launch",
      Value: `${enable}`,
    });
  }

  if (
    isApplicableByDaemonInBackground != null &&
    isApplicableByDaemonInBackground != undefined
  ) {
    await sendRecv({
      Command: daemonRequests.SetPreference,
      Key: "autoconnect_on_launch_daemon",
      Value: `${isApplicableByDaemonInBackground}`,
    });
  }
}

async function SetLogging(enable) {
  const Key = "enable_logging";
  let Value = `${enable}`;

  await sendRecv({
    Command: daemonRequests.SetPreference,
    Key,
    Value,
  });
}

async function SetObfsproxy(obfsproxyVer, obfs4Iat) {
  await sendRecv({
    Command: daemonRequests.SetObfsProxy,
    ObfsproxyConfig: {
      Version: obfsproxyVer,
      Obfs4Iat: obfs4Iat,
    },
  });
}

async function WgRegenerateKeys() {
  await sendRecv({
    Command: daemonRequests.WireGuardGenerateNewKeys,
  });
}

async function WgSetKeysRotationInterval(intervalSec) {
  await sendRecv({
    Command: daemonRequests.WireGuardSetKeysRotationInterval,
    Interval: intervalSec,
  });
}

async function SetWiFiSettings(wifiSettings) {
  await sendRecv({
    Command: daemonRequests.WiFiSettings,
    Params: wifiSettings,
  });
}

async function GetWiFiAvailableNetworks() {
  await sendRecv({
    Command: daemonRequests.WiFiAvailableNetworks,
  });
}

function paranoidModePasswordHash(password) {
  if (!password) return "";
  var pbkdf2 = require("pbkdf2");
  let hash = pbkdf2.pbkdf2Sync(password, "", 4096, 64, "sha256");
  return hash.toString("base64");
}

async function SetParanoidModePassword(newPassword, oldPassword) {
  if (!newPassword && !oldPassword) {
    // to disable PM the 'newPassword' must be empty. But we need 'oldPassword' instead
    throw "Actual password not defined";
  }

  newPassword = paranoidModePasswordHash(newPassword);
  oldPassword = paranoidModePasswordHash(oldPassword);

  ParanoidModeSecret = oldPassword;
  if (!ParanoidModeSecret) ParanoidModeSecret = newPassword;

  await sendRecv({
    Command: daemonRequests.ParanoidModeSetPasswordReq,
    NewSecret: newPassword,
    ProtocolSecret: oldPassword,
  });

  ParanoidModeSecret = newPassword;
}

async function SetLocalParanoidModePassword(password) {
  if (!password) throw "Password is empty";

  password = paranoidModePasswordHash(password);

  await sendRecv({
    Command: daemonRequests.EmptyReq,
    ProtocolSecret: password,
  });

  ParanoidModeSecret = password;
  store.commit("uiState/isParanoidModePasswordView", false);
}

export default {
  AppUpdateInfoType,

  RegisterMsgBoxFunc,
  ConnectToDaemon,

  GetDiagnosticLogs,

  Login,
  Logout,
  AccountStatus,

  GetAppUpdateInfo,

  GeoLookup,
  PingServers,
  CheckAccessiblePorts,
  ServersUpdateRequest,
  KillSwitchGetStatus,

  Connect,
  Disconnect,
  PauseConnection,
  ResumeConnection,

  EnableFirewall,
  KillSwitchSetAllowApiServers,
  KillSwitchSetAllowLANMulticast,
  KillSwitchSetAllowLAN,
  KillSwitchSetIsPersistent,
  KillSwitchSetUserExceptions,

  SplitTunnelGetStatus,
  SplitTunnelSetConfig,
  SplitTunnelAddApp,
  SplitTunnelRemoveApp,
  GetInstalledApps,
  GetAppIcon,

  SetDNS,
  RequestDnsPredefinedConfigs,

  SetUserPrefs,

  SetAutoconnectOnLaunch,
  SetLogging,
  SetObfsproxy,
  WgRegenerateKeys,
  WgSetKeysRotationInterval,

  GetWiFiAvailableNetworks,
  SetWiFiSettings,

  SetParanoidModePassword,
  SetLocalParanoidModePassword,
};<|MERGE_RESOLUTION|>--- conflicted
+++ resolved
@@ -446,15 +446,12 @@
     case daemonResponses.DisconnectedResp:
       store.commit(`vpnState/disconnected`, obj.ReasonDescription);
       store.commit("vpnState/connectionState", VpnStateEnum.DISCONNECTED); // to properly raise value-changed event
-<<<<<<< HEAD
       store.commit("uiState/isPauseResumeInProgress", false);
-=======
 
       // If IsStateInfo === true - it is not an disconneection event, it is just status info "disconnected"
       // No need to disable firewall in this case
       if (obj.IsStateInfo === true) break;
 
->>>>>>> a69d4414
       if (store.state.settings.firewallDeactivateOnDisconnect === true) {
         await EnableFirewall(false);
       }
