//
//  Daemon for IVPN Client Desktop
//  https://github.com/ivpn/desktop-app-daemon
//
//  Created by Stelnykovych Alexandr.
//  Copyright (c) 2020 Privatus Limited.
//
//  This file is part of the Daemon for IVPN Client Desktop.
//
//  The Daemon for IVPN Client Desktop is free software: you can redistribute it and/or
//  modify it under the terms of the GNU General Public License as published by the Free
//  Software Foundation, either version 3 of the License, or (at your option) any later version.
//
//  The Daemon for IVPN Client Desktop is distributed in the hope that it will be useful,
//  but WITHOUT ANY WARRANTY; without even the implied warranty of MERCHANTABILITY
//  or FITNESS FOR A PARTICULAR PURPOSE.  See the GNU General Public License for more
//  details.
//
//  You should have received a copy of the GNU General Public License
//  along with the Daemon for IVPN Client Desktop. If not, see <https://www.gnu.org/licenses/>.
//

package platform

import (
	"fmt"
	"io/ioutil"
	"os"
	"path/filepath"
	"strconv"
	"strings"

	"github.com/ivpn/desktop-app-daemon/helpers"
	"github.com/ivpn/desktop-app-daemon/service/platform/filerights"
)

var (
	settingsFile    string
	servicePortFile string
	serversFile     string
	logFile         string
	openvpnLogFile  string

	openVpnBinaryPath     string
	openvpnCaKeyFile      string
	openvpnTaKeyFile      string
	openvpnConfigFile     string
	openvpnUpScript       string
	openvpnDownScript     string
	openvpnProxyAuthFile  string
	openvpnUserParamsFile string

	obfsproxyStartScript string
	obfsproxyHostPort    int

	wgBinaryPath     string
	wgToolBinaryPath string
	wgConfigFilePath string
)

func init() {
	// initialize all constant values (e.g. servicePortFile) which can be used in external projects (IVPN CLI)
	doInitConstants()
	if len(servicePortFile) <= 0 {
		panic("Path to service port file not defined ('platform.servicePortFile' is empty)")
	}
}

// Init - initialize all preferences required for a daemon
// Must be called on beginning of application start by a daemon(service)
func Init() (warnings []string, errors []error) {

	obfsproxyHostPort = 5145

	// do variables initialization for current OS
	warnings, errors = doOsInit()
	if errors == nil {
		errors = make([]error, 0)
	}
	if warnings == nil {
		warnings = make([]string, 0)
	}

	// creating required folders
	if err := makeDir("servicePortFile", filepath.Dir(servicePortFile)); err != nil {
		errors = append(errors, err)
	}
	if err := makeDir("logFile", filepath.Dir(logFile)); err != nil {
		errors = append(errors, err)
	}
	if err := makeDir("openvpnLogFile", filepath.Dir(openvpnLogFile)); err != nil {
		errors = append(errors, err)
	}
	if err := makeDir("settingsFile", filepath.Dir(settingsFile)); err != nil {
		errors = append(errors, err)
	}
	if err := makeDir("openvpnConfigFile", filepath.Dir(openvpnConfigFile)); err != nil {
		errors = append(errors, err)
	}
	if err := makeDir("wgConfigFilePath", filepath.Dir(wgConfigFilePath)); err != nil {
		errors = append(errors, err)
	}

	// checking file permissions
	if err := checkFileAccessRigthsStaticConfig("openvpnCaKeyFile", openvpnCaKeyFile); err != nil {
		errors = append(errors, err)
	}
	if err := checkFileAccessRigthsStaticConfig("openvpnTaKeyFile", openvpnTaKeyFile); err != nil {
		errors = append(errors, err)
	}

	if len(openvpnUpScript) > 0 {
		if err := checkFileAccessRigthsExecutable("openvpnUpScript", openvpnUpScript); err != nil {
			errors = append(errors, err)
		}
	}

	if len(openvpnDownScript) > 0 {
		if err := checkFileAccessRigthsExecutable("openvpnDownScript", openvpnDownScript); err != nil {
			errors = append(errors, err)
		}
	}

	// checking availability of OpenVPN binaries
	if err := checkFileAccessRigthsExecutable("openVpnBinaryPath", openVpnBinaryPath); err != nil {
		warnings = append(warnings, fmt.Errorf("OpenVPN functionality not accessible: %w", err).Error())
	}
	// checking availability of obfsproxy binaries
	if err := checkFileAccessRigthsExecutable("obfsproxyStartScript", obfsproxyStartScript); err != nil {
		warnings = append(warnings, fmt.Errorf("obfsproxy functionality not accessible: %w", err).Error())
	}
	// checling availability of WireGuard binaries
	if err := checkFileAccessRigthsExecutable("wgBinaryPath", wgBinaryPath); err != nil {
		warnings = append(warnings, fmt.Errorf("WireGuard functionality not accessible: %w", err).Error())
	}
	if err := checkFileAccessRigthsExecutable("wgToolBinaryPath", wgToolBinaryPath); err != nil {
		warnings = append(warnings, fmt.Errorf("WireGuard functionality not accessible: %w", err).Error())
	}

	w, e := doInitOperations()
	if len(w) > 0 {
		warnings = append(warnings, w)
	}
	if e != nil {
		errors = append(errors, e)
	}

	createOpenVpnUserParamsFileExample()

	return warnings, errors
}

<<<<<<< HEAD
func checkFileAccessRigthsStaticConfig(paramName string, file string) error {
	if err := filerights.CheckFileAccessRigthsStaticConfig(file); err != nil {
		return fmt.Errorf("(%s) %w", paramName, err)
=======
// IsFileExists checking file availability. If file available - return nil
// When expected file permission defined (fileMode!=0) - returns error in case if file permission not equal to expected
func IsFileExists(description string, file string, fileMode os.FileMode) (os.FileMode, error) {
	if len(description) > 0 {
		description = fmt.Sprintf("(%s)", description)
	}

	if len(file) == 0 {
		return 0, fmt.Errorf("parameter not initialized %s", description)
>>>>>>> 8ae7b49d
	}
	return nil
}

func checkFileAccessRigthsExecutable(paramName string, file string) error {
	if err := filerights.CheckFileAccessRigthsExecutable(file); err != nil {
		return fmt.Errorf("(%s) %w", paramName, err)
	}
	return nil
}

func createOpenVpnUserParamsFileExample() error {
	if len(openvpnUserParamsFile) <= 0 {
		return nil // openvpnUserParamsFile is not defined
	}

	if helpers.FileExists(openvpnUserParamsFile) {
		if err := filerights.CheckFileAccessRigthsConfig(openvpnUserParamsFile); err == nil {
			return nil // file is exists with correct permissions
		}
		// 'openvpnUserParamsFile' has wrong permissions. Removing it.
		os.Remove(openvpnUserParamsFile)
	}

<<<<<<< HEAD
	if err := makeDir("openvpnUserParamsFile", filepath.Dir(openvpnUserParamsFile)); err != nil {
=======
	return mode, nil
}

// CheckExecutableRights checks file has access permission to be writable
// If file does not exist or it can be writable by someone else except root - returns error
func CheckExecutableRights(description string, file string) error {
	if len(file) > 0 {
		// 'file' can be presented as executable with arguments (e.g. 'dns.sh -up')
		// Trying here to take only executable file path without arguments
		file = strings.Split(file, " -")[0]
		file = strings.Split(file, "\t-")[0]
	}

	mode, err := IsFileExists(description, file, 0)
	if err != nil {
>>>>>>> 8ae7b49d
		return err
	}

	var builder strings.Builder
	builder.WriteString("# This file is created automatically.\n")
	builder.WriteString("# Do not change it's access permissions or ownership!\n")
	builder.WriteString("# You will need administrator permission to edit this file.\n")
	builder.WriteString("# \n")
	builder.WriteString("# This file contains additional user-defined parameters for OpenVPN configuration.\n")
	builder.WriteString("# All parameters defined here will be added to default OpenVPN configuration used by the IVPN Client.\n")
	builder.WriteString("# All changes are made at your own risk!\n")
	builder.WriteString("# We recommend keeping this file empty.\n")

	return ioutil.WriteFile(openvpnUserParamsFile, []byte(builder.String()), filerights.DefaultFilePermissionsForConfig())
}

func makeDir(description string, dirpath string) error {
	if len(dirpath) == 0 {
		return fmt.Errorf("parameter not initialized: %s", description)
	}

	if err := os.MkdirAll(dirpath, os.ModePerm); err != nil {
		return fmt.Errorf("unable to create directory error: %s (%s:%s)", err.Error(), description, dirpath)
	}
	return nil
}

// Is64Bit - returns 'true' if binary compiled in 64-bit architecture
func Is64Bit() bool {
	if strconv.IntSize == 64 {
		return true
	}
	return false
}

// SettingsFile path to settings file
func SettingsFile() string {
	return settingsFile
}

// ServicePortFile path to service port file
func ServicePortFile() string {
	return servicePortFile
}

// ServersFile path to servers.json
func ServersFile() string {
	return serversFile
}

// LogFile path to log-file
func LogFile() string {
	return logFile
}

// OpenvpnLogFile path to log-file for openvpn
func OpenvpnLogFile() string {
	return openvpnLogFile
}

// OpenVpnBinaryPath path to openvpn binary
func OpenVpnBinaryPath() string {
	return openVpnBinaryPath
}

// OpenvpnCaKeyFile path to openvpn CA key file
func OpenvpnCaKeyFile() string {
	return openvpnCaKeyFile
}

// OpenvpnTaKeyFile path to openvpn TA key file
func OpenvpnTaKeyFile() string {
	return openvpnTaKeyFile
}

// OpenvpnConfigFile path to openvpn config file
func OpenvpnConfigFile() string {
	return openvpnConfigFile
}

// OpenvpnUpScript path to openvpn UP script file
func OpenvpnUpScript() string {
	return openvpnUpScript
}

// OpenvpnDownScript path to openvpn Down script file
func OpenvpnDownScript() string {
	return openvpnDownScript
}

// OpenvpnProxyAuthFile path to openvpn proxy credentials file
func OpenvpnProxyAuthFile() string {
	return openvpnProxyAuthFile
}

// OpenvpnUserParamsFile returns a path to a user-defined extra peremeters for OpenVPN configuration
func OpenvpnUserParamsFile() string {
	return openvpnUserParamsFile
}

// ObfsproxyStartScript path to obfsproxy binary
func ObfsproxyStartScript() string {
	return obfsproxyStartScript
}

// ObfsproxyHostPort is an port of obfsproxy host
func ObfsproxyHostPort() int {
	return obfsproxyHostPort
}

// WgBinaryPath path to WireGuard binary
func WgBinaryPath() string {
	return wgBinaryPath
}

// WgToolBinaryPath path to WireGuard tools binary
func WgToolBinaryPath() string {
	return wgToolBinaryPath
}

// WGConfigFilePath path to WireGuard configuration file
func WGConfigFilePath() string {
	return wgConfigFilePath
}<|MERGE_RESOLUTION|>--- conflicted
+++ resolved
@@ -102,38 +102,38 @@
 	}
 
 	// checking file permissions
-	if err := checkFileAccessRigthsStaticConfig("openvpnCaKeyFile", openvpnCaKeyFile); err != nil {
-		errors = append(errors, err)
-	}
-	if err := checkFileAccessRigthsStaticConfig("openvpnTaKeyFile", openvpnTaKeyFile); err != nil {
+	if err := checkFileAccessRightsStaticConfig("openvpnCaKeyFile", openvpnCaKeyFile); err != nil {
+		errors = append(errors, err)
+	}
+	if err := checkFileAccessRightsStaticConfig("openvpnTaKeyFile", openvpnTaKeyFile); err != nil {
 		errors = append(errors, err)
 	}
 
 	if len(openvpnUpScript) > 0 {
-		if err := checkFileAccessRigthsExecutable("openvpnUpScript", openvpnUpScript); err != nil {
+		if err := checkFileAccessRightsExecutable("openvpnUpScript", openvpnUpScript); err != nil {
 			errors = append(errors, err)
 		}
 	}
 
 	if len(openvpnDownScript) > 0 {
-		if err := checkFileAccessRigthsExecutable("openvpnDownScript", openvpnDownScript); err != nil {
+		if err := checkFileAccessRightsExecutable("openvpnDownScript", openvpnDownScript); err != nil {
 			errors = append(errors, err)
 		}
 	}
 
 	// checking availability of OpenVPN binaries
-	if err := checkFileAccessRigthsExecutable("openVpnBinaryPath", openVpnBinaryPath); err != nil {
+	if err := checkFileAccessRightsExecutable("openVpnBinaryPath", openVpnBinaryPath); err != nil {
 		warnings = append(warnings, fmt.Errorf("OpenVPN functionality not accessible: %w", err).Error())
 	}
 	// checking availability of obfsproxy binaries
-	if err := checkFileAccessRigthsExecutable("obfsproxyStartScript", obfsproxyStartScript); err != nil {
+	if err := checkFileAccessRightsExecutable("obfsproxyStartScript", obfsproxyStartScript); err != nil {
 		warnings = append(warnings, fmt.Errorf("obfsproxy functionality not accessible: %w", err).Error())
 	}
 	// checling availability of WireGuard binaries
-	if err := checkFileAccessRigthsExecutable("wgBinaryPath", wgBinaryPath); err != nil {
+	if err := checkFileAccessRightsExecutable("wgBinaryPath", wgBinaryPath); err != nil {
 		warnings = append(warnings, fmt.Errorf("WireGuard functionality not accessible: %w", err).Error())
 	}
-	if err := checkFileAccessRigthsExecutable("wgToolBinaryPath", wgToolBinaryPath); err != nil {
+	if err := checkFileAccessRightsExecutable("wgToolBinaryPath", wgToolBinaryPath); err != nil {
 		warnings = append(warnings, fmt.Errorf("WireGuard functionality not accessible: %w", err).Error())
 	}
 
@@ -150,27 +150,15 @@
 	return warnings, errors
 }
 
-<<<<<<< HEAD
-func checkFileAccessRigthsStaticConfig(paramName string, file string) error {
-	if err := filerights.CheckFileAccessRigthsStaticConfig(file); err != nil {
+func checkFileAccessRightsStaticConfig(paramName string, file string) error {
+	if err := filerights.CheckFileAccessRightsStaticConfig(file); err != nil {
 		return fmt.Errorf("(%s) %w", paramName, err)
-=======
-// IsFileExists checking file availability. If file available - return nil
-// When expected file permission defined (fileMode!=0) - returns error in case if file permission not equal to expected
-func IsFileExists(description string, file string, fileMode os.FileMode) (os.FileMode, error) {
-	if len(description) > 0 {
-		description = fmt.Sprintf("(%s)", description)
-	}
-
-	if len(file) == 0 {
-		return 0, fmt.Errorf("parameter not initialized %s", description)
->>>>>>> 8ae7b49d
 	}
 	return nil
 }
 
-func checkFileAccessRigthsExecutable(paramName string, file string) error {
-	if err := filerights.CheckFileAccessRigthsExecutable(file); err != nil {
+func checkFileAccessRightsExecutable(paramName string, file string) error {
+	if err := filerights.CheckFileAccessRightsExecutable(file); err != nil {
 		return fmt.Errorf("(%s) %w", paramName, err)
 	}
 	return nil
@@ -182,32 +170,14 @@
 	}
 
 	if helpers.FileExists(openvpnUserParamsFile) {
-		if err := filerights.CheckFileAccessRigthsConfig(openvpnUserParamsFile); err == nil {
+		if err := filerights.CheckFileAccessRightsConfig(openvpnUserParamsFile); err == nil {
 			return nil // file is exists with correct permissions
 		}
 		// 'openvpnUserParamsFile' has wrong permissions. Removing it.
 		os.Remove(openvpnUserParamsFile)
 	}
 
-<<<<<<< HEAD
 	if err := makeDir("openvpnUserParamsFile", filepath.Dir(openvpnUserParamsFile)); err != nil {
-=======
-	return mode, nil
-}
-
-// CheckExecutableRights checks file has access permission to be writable
-// If file does not exist or it can be writable by someone else except root - returns error
-func CheckExecutableRights(description string, file string) error {
-	if len(file) > 0 {
-		// 'file' can be presented as executable with arguments (e.g. 'dns.sh -up')
-		// Trying here to take only executable file path without arguments
-		file = strings.Split(file, " -")[0]
-		file = strings.Split(file, "\t-")[0]
-	}
-
-	mode, err := IsFileExists(description, file, 0)
-	if err != nil {
->>>>>>> 8ae7b49d
 		return err
 	}
 
