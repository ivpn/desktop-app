// +build darwin,debug

package platform

import (
	"fmt"
	"os"
	"path"
	"path/filepath"
	"strings"
)

func doOsInitForBuild() (warnings []string, errors []error) {
	installDir, err := filepath.Abs(filepath.Dir(os.Args[0]))
	if err != nil {
		panic(fmt.Sprintf("Failed to obtain folder of current binary: %s", err.Error()))
	}

	// When running tests, the installDir is detected as a dir where test located
	// we need to point installDir to project root
	// Therefore, we cutting rest after "desktop-app-daemon"
	rootDir := "desktop-app-daemon"
	if idx := strings.LastIndex(installDir, rootDir); idx > 0 {
		installDir = installDir[:idx+len(rootDir)]
	}

	// macOS-specific variable initialization
	firewallScript = path.Join(installDir, "References/macOS/etc/firewall.sh")
	dnsScript = path.Join(installDir, "References/macOS/etc/dns.sh")

	// common variables initialization
	settingsDir := "/Library/Application Support/IVPN"
	settingsFile = path.Join(settingsDir, "settings.json")
	serversFile = path.Join(settingsDir, "servers.json")
	openvpnConfigFile = path.Join(settingsDir, "openvpn.cfg")
	openvpnProxyAuthFile = path.Join(settingsDir, "proxyauth.txt")
	wgConfigFilePath = path.Join(settingsDir, "wireguard.conf")

	logDir := "/Library/Logs/"
	logFile = path.Join(logDir, "IVPN Agent.log")
	openvpnLogFile = path.Join(logDir, "openvpn.log")

	openVpnBinaryPath = path.Join(installDir, "References/macOS/_deps/openvpn_inst/bin/openvpn")
	openvpnCaKeyFile = path.Join(installDir, "References/macOS/etc/ca.crt")
	openvpnTaKeyFile = path.Join(installDir, "References/macOS/etc/ta.key")
	openvpnUpScript = path.Join(installDir, "References/macOS/etc/dns.sh -up")
	openvpnDownScript = path.Join(installDir, "References/macOS/etc/dns.sh -down")

	obfsproxyStartScript = path.Join(installDir, "References/macOS/obfsproxy/obfsproxy.sh")

	wgBinaryPath = path.Join(installDir, "References/macOS/_deps/wg_inst/wireguard-go")
	wgToolBinaryPath = path.Join(installDir, "References/macOS/_deps/wg_inst/wg")
<<<<<<< HEAD

	return nil, nil
=======
}

func doInitOperations() error {
	serversFile := ServersFile()
	if _, err := os.Stat(serversFile); err != nil {
		if os.IsNotExist(err) {
			fmt.Printf("!!!DEBUG!!! File '%s' not exists (will be downloaded from backend; will lead to errors in case of failed download!)", serversFile)
		}
		return err
	}
	return nil
>>>>>>> f41b1067
}<|MERGE_RESOLUTION|>--- conflicted
+++ resolved
@@ -50,20 +50,17 @@
 
 	wgBinaryPath = path.Join(installDir, "References/macOS/_deps/wg_inst/wireguard-go")
 	wgToolBinaryPath = path.Join(installDir, "References/macOS/_deps/wg_inst/wg")
-<<<<<<< HEAD
 
 	return nil, nil
-=======
 }
 
-func doInitOperations() error {
+func doInitOperations() (w string, e error) {
 	serversFile := ServersFile()
 	if _, err := os.Stat(serversFile); err != nil {
 		if os.IsNotExist(err) {
-			fmt.Printf("!!!DEBUG!!! File '%s' not exists (will be downloaded from backend; will lead to errors in case of failed download!)", serversFile)
+			return fmt.Sprintf("!!!DEBUG!!! File '%s' not exists (will be downloaded from backend; will lead to errors in case of failed download!)", serversFile), nil
 		}
-		return err
+		return "", err
 	}
-	return nil
->>>>>>> f41b1067
+	return "", nil
 }